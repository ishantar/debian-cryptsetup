--- conflicted
+++ resolved
@@ -1,8 +1,4 @@
-<<<<<<< HEAD
-.TH CRYPTSETUP "8" "March 2017" "cryptsetup" "Maintenance Commands"
-=======
 .TH CRYPTSETUP "8" "September 2017" "cryptsetup" "Maintenance Commands"
->>>>>>> 9843014d
 .SH NAME
 cryptsetup - manage plain dm-crypt and LUKS encrypted volumes
 .SH SYNOPSIS
@@ -114,25 +110,15 @@
 .IP
 Resizes an active mapping <name>.
 
-<<<<<<< HEAD
-If \-\-size (in sectors) is not specified, the size is computed
-from the underlying device. For LUKS it is the size of the
-underlying device without the area reserved for LUKS header
-(see data payload offset in \fBluksDump\fR command).
-For plain crypt device the whole device size is used.
-=======
 If \-\-size (in 512-bytes sectors) is not specified, the size is computed
 from the underlying device. For LUKS it is the size of the
 underlying device without the area reserved for LUKS header
 (see data payload offset in \fBluksDump\fR command).
 For plain crypt device, the whole device size is used.
->>>>>>> 9843014d
 
 Note that this does not change the raw device geometry, it just
 changes how many sectors of the raw device are represented
 in the mapped device.
-<<<<<<< HEAD
-=======
 
 If cryptsetup detected volume key for active device loaded in kernel keyring
 service, resize action would first try to retrieve
@@ -144,7 +130,6 @@
 \-\-key\-slot, \-\-key\-file, \-\-keyfile\-size, \-\-keyfile\-offset, \-\-timeout,
 \-\-disable\-locks, \-\-disable\-keyring].
 
->>>>>>> 9843014d
 .SH PLAIN MODE
 Plain dm-crypt encrypts the device sector-by-sector with a
 single, non-salted hash of the passphrase. No checks
@@ -305,11 +290,7 @@
 \-\-keyfile\-size, \-\-header, \-\-disable\-locks]
 
 \fBWARNING:\fR If you read the passphrase from stdin
-<<<<<<< HEAD
-(without further argument or with '-' as argument
-=======
 (without further argument or with '-' as an argument
->>>>>>> 9843014d
 to \-\-key\-file), batch-mode (\-q) will be implicitly
 switched on and no warning will be given when you remove the
 last remaining passphrase from a LUKS container. Removing
@@ -355,11 +336,7 @@
 \-\-keyfile\-size, \-\-header, \-\-disable\-locks].
 
 \fBWARNING:\fR If you read the passphrase from stdin
-<<<<<<< HEAD
-(without further argument or with '-' as argument
-=======
 (without further argument or with '-' as an argument
->>>>>>> 9843014d
 to \-\-key-file), batch-mode (\-q) will be implicitly
 switched on and no warning will be given when you remove the
 last remaining passphrase from a LUKS container. Removing
