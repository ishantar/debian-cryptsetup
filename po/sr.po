# Serbian translation for cryptsetup.
# Copyright (C) 2014 Free Software Foundation, Inc.
# This file is distributed under the same license as the cryptsetup package.
<<<<<<< HEAD
# Мирослав Николић <miroslavnikolic@rocketmail.com>, 2014—2016.
msgid ""
msgstr ""
"Project-Id-Version: cryptsetup-1.7.3\n"
"Report-Msgid-Bugs-To: dm-crypt@saout.de\n"
"POT-Creation-Date: 2016-10-20 14:43+0200\n"
"PO-Revision-Date: 2016-12-04 13:42+0200\n"
=======
# Мирослав Николић <miroslavnikolic@rocketmail.com>, 2014—2017.
msgid ""
msgstr ""
"Project-Id-Version: cryptsetup-1.7.4\n"
"Report-Msgid-Bugs-To: dm-crypt@saout.de\n"
"POT-Creation-Date: 2017-03-02 09:40+0100\n"
"PO-Revision-Date: 2017-04-06 04:22+0200\n"
>>>>>>> 9843014d
"Last-Translator: Мирослав Николић <miroslavnikolic@rocketmail.com>\n"
"Language-Team: Serbian <(nothing)>\n"
"Language: sr\n"
"MIME-Version: 1.0\n"
"Content-Type: text/plain; charset=UTF-8\n"
"Content-Transfer-Encoding: 8bit\n"
"Plural-Forms: nplurals=3; plural=(n%10==1 && n%100!=11 ? 0 : n%10>=2 && n%10<=4 && (n%100<10 || n%100>=20) ? 1 : 2);\n"
"X-Bugs: Report translation errors to the Language-Team address.\n"

#: lib/libdevmapper.c:262
msgid "Cannot initialize device-mapper, running as non-root user.\n"
msgstr "Не могу да покренем мапера уређаја, радим као обичан корисник.\n"

#: lib/libdevmapper.c:265
msgid "Cannot initialize device-mapper. Is dm_mod kernel module loaded?\n"
msgstr "Не могу да покренем мапера уређаја. Да ли је модул језгра „dm_mod“ учитан?\n"

#: lib/libdevmapper.c:581
#, c-format
msgid "DM-UUID for device %s was truncated.\n"
msgstr "ДМ-УЈИБ за уређај „%s“ је скраћен.\n"

#: lib/libdevmapper.c:729
msgid "Requested dm-crypt performance options are not supported.\n"
msgstr "Затражене опције перформанси дм-крипта нису подржане.\n"
<<<<<<< HEAD

#: lib/libdevmapper.c:735
msgid "Requested dm-verity data corruption handling options are not supported.\n"
msgstr "Затражене опције рада оштећених података дм-веритија нису подржане.\n"
=======
>>>>>>> 9843014d

#: lib/libdevmapper.c:735
msgid "Requested dm-verity data corruption handling options are not supported.\n"
msgstr "Затражене опције рада оштећених података дм-веритија нису подржане.\n"

#: lib/random.c:80
msgid ""
"System is out of entropy while generating volume key.\n"
"Please move mouse or type some text in another window to gather some random events.\n"
msgstr ""
"Систем је ван ентропије приликом стварања кључа волумена.\n"
"Померите миша или откуцајте неки текст у другом прозору да прикупите неке насумичне догађаје.\n"

#: lib/random.c:84
#, c-format
msgid "Generating key (%d%% done).\n"
msgstr "Стварам кључ (%d %% је урађено).\n"

<<<<<<< HEAD
#: lib/random.c:166
msgid "Running in FIPS mode.\n"
msgstr "Ради у ФИПС режиму.\n"

#: lib/random.c:172
msgid "Fatal error during RNG initialisation.\n"
msgstr "Кобна грешка за време покретања РНГ-а.\n"

#: lib/random.c:209
msgid "Unknown RNG quality requested.\n"
msgstr "Затражен је непознат квалитет РНГ-а.\n"

#: lib/random.c:214
=======
#: lib/random.c:170
msgid "Running in FIPS mode.\n"
msgstr "Ради у ФИПС режиму.\n"

#: lib/random.c:176
msgid "Fatal error during RNG initialisation.\n"
msgstr "Кобна грешка за време покретања РНГ-а.\n"

#: lib/random.c:213
msgid "Unknown RNG quality requested.\n"
msgstr "Затражен је непознат квалитет РНГ-а.\n"

#: lib/random.c:218
>>>>>>> 9843014d
#, c-format
msgid "Error %d reading from RNG: %s\n"
msgstr "Грешка %d читања из РНГ-а: %s\n"

#: lib/setup.c:200
msgid "Cannot initialize crypto RNG backend.\n"
msgstr "Не могу да покренем РНГ позадинца криптографије.\n"

#: lib/setup.c:206
msgid "Cannot initialize crypto backend.\n"
msgstr "Не могу да покренем позадинца криптографије.\n"

<<<<<<< HEAD
#: lib/setup.c:237 lib/setup.c:1193 lib/verity/verity.c:123
=======
#: lib/setup.c:237 lib/setup.c:1199 lib/verity/verity.c:123
>>>>>>> 9843014d
#, c-format
msgid "Hash algorithm %s not supported.\n"
msgstr "Хеш алгоритам „%s“ није подржан.\n"

#: lib/setup.c:240 lib/loopaes/loopaes.c:90
#, c-format
msgid "Key processing error (using hash %s).\n"
msgstr "Грешка обраде кључа (користим хеш %s).\n"

#: lib/setup.c:285
msgid "Cannot determine device type. Incompatible activation of device?\n"
msgstr "Не могу да одредим врсту уређаја. Несагласно покретање уређаја?\n"

<<<<<<< HEAD
#: lib/setup.c:289 lib/setup.c:1546
=======
#: lib/setup.c:289 lib/setup.c:1552
>>>>>>> 9843014d
msgid "This operation is supported only for LUKS device.\n"
msgstr "Ова радња је подржана само за ЛУКС уређај.\n"

#: lib/setup.c:321
msgid "All key slots full.\n"
msgstr "Сви исеци кључева су пуни.\n"

#: lib/setup.c:328
#, c-format
msgid "Key slot %d is invalid, please select between 0 and %d.\n"
msgstr "Исек кључа %d није исправан, изаберите између 0 и %d.\n"

#: lib/setup.c:334
#, c-format
msgid "Key slot %d is full, please select another one.\n"
msgstr "Исек кључа %d је пун, изаберите неки други.\n"

#: lib/setup.c:473
#, c-format
msgid "Enter passphrase for %s: "
msgstr "Унесите пропусну реч за „%s“: "

#: lib/setup.c:654
#, c-format
msgid "Header detected but device %s is too small.\n"
msgstr "Заглавље је откривено али уређај „%s“ је премали.\n"

<<<<<<< HEAD
#: lib/setup.c:670 lib/setup.c:1429
msgid "This operation is not supported for this device type.\n"
msgstr "Ова радња није подржана за ову врсту уређаја.\n"

#: lib/setup.c:909 lib/setup.c:1382 lib/setup.c:2273
=======
#: lib/setup.c:670 lib/setup.c:1435
msgid "This operation is not supported for this device type.\n"
msgstr "Ова радња није подржана за ову врсту уређаја.\n"

#: lib/setup.c:909 lib/setup.c:1388 lib/setup.c:2279
>>>>>>> 9843014d
#, c-format
msgid "Device %s is not active.\n"
msgstr "Уређај „%s“ није радан.\n"

#: lib/setup.c:926
#, c-format
msgid "Underlying device for crypt device %s disappeared.\n"
msgstr "Основни уређај за криптографски уређај „%s“ је нестао.\n"

#: lib/setup.c:995
msgid "Invalid plain crypt parameters.\n"
msgstr "Неисправни параметри обичне криптографије.\n"

#: lib/setup.c:1000 lib/setup.c:1120
msgid "Invalid key size.\n"
msgstr "Неисправна величина кључа.\n"

#: lib/setup.c:1005 lib/setup.c:1125
msgid "UUID is not supported for this crypt type.\n"
msgstr "УЈИБ није подржан за ову врсту криптографије.\n"

#: lib/setup.c:1047
msgid "Can't format LUKS without device.\n"
msgstr "Не могу да обликујем „LUKS“ без уређаја.\n"

#: lib/setup.c:1090
#, c-format
msgid "Cannot format device %s which is still in use.\n"
msgstr "Не могу да обликујем уређај „%s“ који је још увек у употреби.\n"

#: lib/setup.c:1093
#, c-format
msgid "Cannot format device %s, permission denied.\n"
msgstr "Не могу да обликујем уређај „%s“, овлашћење је одбијено.\n"

#: lib/setup.c:1097
#, c-format
msgid "Cannot wipe header on device %s.\n"
msgstr "Не могу да очистим заглавље на уређају „%s“.\n"

#: lib/setup.c:1115
msgid "Can't format LOOPAES without device.\n"
msgstr "Не могу да обликујем „LOOPAES“ без уређаја.\n"

#: lib/setup.c:1153
msgid "Can't format VERITY without device.\n"
msgstr "Не могу да обликујем ТАЧНОСТ без уређаја.\n"

#: lib/setup.c:1161 lib/verity/verity.c:106
#, c-format
msgid "Unsupported VERITY hash type %d.\n"
msgstr "Неподржана врста хеша ТАЧНОСТИ %d.\n"

#: lib/setup.c:1167 lib/verity/verity.c:114
msgid "Unsupported VERITY block size.\n"
msgstr "Неподржана величина блока ТАЧНОСТИ.\n"

#: lib/setup.c:1172 lib/verity/verity.c:76
msgid "Unsupported VERITY hash offset.\n"
msgstr "Неподржан померај хеша ТАЧНОСТИ.\n"

<<<<<<< HEAD
#: lib/setup.c:1286
=======
#: lib/setup.c:1193
msgid "Data area overlaps with hash area.\n"
msgstr "Област података се преклапа са облашћу хеша.\n"

#: lib/setup.c:1292
>>>>>>> 9843014d
#, c-format
msgid "Unknown crypt device type %s requested.\n"
msgstr "Затражена је непозната врста „%s“ криптографског уређаја.\n"

<<<<<<< HEAD
#: lib/setup.c:1396
msgid "Cannot resize loop device.\n"
msgstr "Не могу да променим величину уређаја петље.\n"

#: lib/setup.c:1444
msgid "Do you really want to change UUID of device?"
msgstr "Да ли стварно желите да измените УЈИБ уређаја?"

#: lib/setup.c:1554
=======
#: lib/setup.c:1402
msgid "Cannot resize loop device.\n"
msgstr "Не могу да променим величину уређаја петље.\n"

#: lib/setup.c:1450
msgid "Do you really want to change UUID of device?"
msgstr "Да ли стварно желите да измените УЈИБ уређаја?"

#: lib/setup.c:1560
>>>>>>> 9843014d
#, c-format
msgid "Volume %s is not active.\n"
msgstr "Волумен „%s“ није радан.\n"

<<<<<<< HEAD
#: lib/setup.c:1565
=======
#: lib/setup.c:1571
>>>>>>> 9843014d
#, c-format
msgid "Volume %s is already suspended.\n"
msgstr "Волумен „%s“ је већ обустављен.\n"

<<<<<<< HEAD
#: lib/setup.c:1572
=======
#: lib/setup.c:1578
>>>>>>> 9843014d
#, c-format
msgid "Suspend is not supported for device %s.\n"
msgstr "Обустављање није подржано за уређај „%s“.\n"

<<<<<<< HEAD
#: lib/setup.c:1574
=======
#: lib/setup.c:1580
>>>>>>> 9843014d
#, c-format
msgid "Error during suspending device %s.\n"
msgstr "Грешка за време обустављања уређаја „%s“.\n"

<<<<<<< HEAD
#: lib/setup.c:1600 lib/setup.c:1647
=======
#: lib/setup.c:1606 lib/setup.c:1653
>>>>>>> 9843014d
#, c-format
msgid "Volume %s is not suspended.\n"
msgstr "Волумен „%s“ није обустављен.\n"

<<<<<<< HEAD
#: lib/setup.c:1614
=======
#: lib/setup.c:1620
>>>>>>> 9843014d
#, c-format
msgid "Resume is not supported for device %s.\n"
msgstr "Настављање није подржано за уређај „%s“.\n"

<<<<<<< HEAD
#: lib/setup.c:1616 lib/setup.c:1668
=======
#: lib/setup.c:1622 lib/setup.c:1674
>>>>>>> 9843014d
#, c-format
msgid "Error during resuming device %s.\n"
msgstr "Грешка за време настављања уређаја „%s“.\n"

<<<<<<< HEAD
#: lib/setup.c:1654 lib/setup.c:2089 lib/setup.c:2103 src/cryptsetup.c:184
=======
#: lib/setup.c:1660 lib/setup.c:2095 lib/setup.c:2109 src/cryptsetup.c:184
>>>>>>> 9843014d
#: src/cryptsetup.c:248 src/cryptsetup.c:736 src/cryptsetup.c:1171
msgid "Enter passphrase: "
msgstr "Унесите пропусну реч: "

<<<<<<< HEAD
#: lib/setup.c:1716 lib/setup.c:1852
msgid "Cannot add key slot, all slots disabled and no volume key provided.\n"
msgstr "Не могу да додам исек кључа, сви исеци су искључени а није обезбеђен ниједан кључ волумена.\n"

#: lib/setup.c:1725 lib/setup.c:1858 lib/setup.c:1862
msgid "Enter any passphrase: "
msgstr "Унесите неку пропусну реч: "

#: lib/setup.c:1742 lib/setup.c:1875 lib/setup.c:1879 lib/setup.c:1941
=======
#: lib/setup.c:1722 lib/setup.c:1858
msgid "Cannot add key slot, all slots disabled and no volume key provided.\n"
msgstr "Не могу да додам исек кључа, сви исеци су искључени а није обезбеђен ниједан кључ волумена.\n"

#: lib/setup.c:1731 lib/setup.c:1864 lib/setup.c:1868
msgid "Enter any passphrase: "
msgstr "Унесите неку пропусну реч: "

#: lib/setup.c:1748 lib/setup.c:1881 lib/setup.c:1885 lib/setup.c:1947
>>>>>>> 9843014d
#: src/cryptsetup.c:1001 src/cryptsetup.c:1032
msgid "Enter new passphrase for key slot: "
msgstr "Унесите нову пропусну реч за исек кључа: "

<<<<<<< HEAD
#: lib/setup.c:1807
=======
#: lib/setup.c:1813
>>>>>>> 9843014d
#, c-format
msgid "Key slot %d changed.\n"
msgstr "Исек кључа „%d“ је измењен.\n"

<<<<<<< HEAD
#: lib/setup.c:1810
=======
#: lib/setup.c:1816
>>>>>>> 9843014d
#, c-format
msgid "Replaced with key slot %d.\n"
msgstr "Замењен је исеком кључа „%d“.\n"

<<<<<<< HEAD
#: lib/setup.c:1815
msgid "Failed to swap new key slot.\n"
msgstr "Нисам успео да разменим нови исек кључа.\n"

#: lib/setup.c:1932 lib/setup.c:2193 lib/setup.c:2206 lib/setup.c:2348
msgid "Volume key does not match the volume.\n"
msgstr "Кључ волумена не одговара волумену.\n"

#: lib/setup.c:1970
=======
#: lib/setup.c:1821
msgid "Failed to swap new key slot.\n"
msgstr "Нисам успео да разменим нови исек кључа.\n"

#: lib/setup.c:1938 lib/setup.c:2199 lib/setup.c:2212 lib/setup.c:2354
msgid "Volume key does not match the volume.\n"
msgstr "Кључ волумена не одговара волумену.\n"

#: lib/setup.c:1976
>>>>>>> 9843014d
#, c-format
msgid "Key slot %d is invalid.\n"
msgstr "Исек кључа „%d“ није исправан.\n"

<<<<<<< HEAD
#: lib/setup.c:1975
=======
#: lib/setup.c:1981
>>>>>>> 9843014d
#, c-format
msgid "Key slot %d is not used.\n"
msgstr "Исек кључа „%d“ није у употреби.\n"

<<<<<<< HEAD
#: lib/setup.c:2005 lib/setup.c:2077 lib/setup.c:2169
=======
#: lib/setup.c:2011 lib/setup.c:2083 lib/setup.c:2175
>>>>>>> 9843014d
#, c-format
msgid "Device %s already exists.\n"
msgstr "Уређај „%s“ већ постоји.\n"

<<<<<<< HEAD
#: lib/setup.c:2180
msgid "Incorrect volume key specified for plain device.\n"
msgstr "Наведен је неисправан кључ волумена за обичан уређај.\n"

#: lib/setup.c:2213
msgid "Incorrect root hash specified for verity device.\n"
msgstr "Наведен је неисправан хеш корена за уређај тачности.\n"

#: lib/setup.c:2236
msgid "Device type is not properly initialised.\n"
msgstr "Врста уређаја није исправно покренута.\n"

#: lib/setup.c:2268
=======
#: lib/setup.c:2186
msgid "Incorrect volume key specified for plain device.\n"
msgstr "Наведен је неисправан кључ волумена за обичан уређај.\n"

#: lib/setup.c:2219
msgid "Incorrect root hash specified for verity device.\n"
msgstr "Наведен је неисправан хеш корена за уређај тачности.\n"

#: lib/setup.c:2242
msgid "Device type is not properly initialised.\n"
msgstr "Врста уређаја није исправно покренута.\n"

#: lib/setup.c:2274
>>>>>>> 9843014d
#, c-format
msgid "Device %s is still in use.\n"
msgstr "Уређај „%s“ је још увеку употреби.\n"

<<<<<<< HEAD
#: lib/setup.c:2277
=======
#: lib/setup.c:2283
>>>>>>> 9843014d
#, c-format
msgid "Invalid device %s.\n"
msgstr "Неисправан уређај „%s“.\n"

<<<<<<< HEAD
#: lib/setup.c:2298
msgid "Function not available in FIPS mode.\n"
msgstr "Функција није доступна у ФИПС режиму.\n"

#: lib/setup.c:2304
msgid "Volume key buffer too small.\n"
msgstr "Међумеморија кључа волумена је премала.\n"

#: lib/setup.c:2312
msgid "Cannot retrieve volume key for plain device.\n"
msgstr "Не могу да довучем кључ волумена за обичан уређај.\n"

#: lib/setup.c:2319
=======
#: lib/setup.c:2304
msgid "Function not available in FIPS mode.\n"
msgstr "Функција није доступна у ФИПС режиму.\n"

#: lib/setup.c:2310
msgid "Volume key buffer too small.\n"
msgstr "Међумеморија кључа волумена је премала.\n"

#: lib/setup.c:2318
msgid "Cannot retrieve volume key for plain device.\n"
msgstr "Не могу да довучем кључ волумена за обичан уређај.\n"

#: lib/setup.c:2325
>>>>>>> 9843014d
#, c-format
msgid "This operation is not supported for %s crypt device.\n"
msgstr "Ова радња није подржана за криптографски уређај „%s“.\n"

<<<<<<< HEAD
#: lib/setup.c:2515
=======
#: lib/setup.c:2521
>>>>>>> 9843014d
msgid "Dump operation is not supported for this device type.\n"
msgstr "Радња исписа није подржана за ову врсту уређаја.\n"

#: lib/utils.c:244
msgid "Cannot get process priority.\n"
msgstr "Не могу да добавим хитност процеса.\n"

#: lib/utils.c:258
msgid "Cannot unlock memory.\n"
msgstr "Не могу да откључам меморију.\n"

#: lib/utils_crypt.c:242 lib/utils_crypt.c:255 lib/utils_crypt.c:402
#: lib/utils_crypt.c:417
msgid "Out of memory while reading passphrase.\n"
msgstr "Нестало је меморије приликом читања пропусне речи.\n"

#: lib/utils_crypt.c:247 lib/utils_crypt.c:262
msgid "Error reading passphrase from terminal.\n"
msgstr "Грешка читања пропусне речи из терминала.\n"

#: lib/utils_crypt.c:260
msgid "Verify passphrase: "
msgstr "Провери пропусну реч: "

#: lib/utils_crypt.c:267
msgid "Passphrases do not match.\n"
msgstr "Пропусне речи се не подударају.\n"

#: lib/utils_crypt.c:351
msgid "Cannot use offset with terminal input.\n"
msgstr "Не могу да користим померај са улазом терминала.\n"

<<<<<<< HEAD
#: lib/utils_crypt.c:369 lib/tcrypt/tcrypt.c:468
=======
#: lib/utils_crypt.c:370 lib/tcrypt/tcrypt.c:468
>>>>>>> 9843014d
msgid "Failed to open key file.\n"
msgstr "Нисам успео да отворим датотеку кључа.\n"

#: lib/utils_crypt.c:379
msgid "Failed to stat key file.\n"
msgstr "Нисам успео да добавим податке датотеке кључа.\n"

#: lib/utils_crypt.c:387 lib/utils_crypt.c:408
msgid "Cannot seek to requested keyfile offset.\n"
msgstr "Не могу да премотам на затражени померај датотеке кључа.\n"

#: lib/utils_crypt.c:425
msgid "Error reading passphrase.\n"
msgstr "Грешка читања пропусне речи.\n"

<<<<<<< HEAD
#: lib/utils_crypt.c:447
msgid "Maximum keyfile size exceeded.\n"
msgstr "Премашена је највећа величина датотеке кључа.\n"

#: lib/utils_crypt.c:452
=======
#: lib/utils_crypt.c:448
msgid "Maximum keyfile size exceeded.\n"
msgstr "Премашена је највећа величина датотеке кључа.\n"

#: lib/utils_crypt.c:453
>>>>>>> 9843014d
msgid "Cannot read requested amount of data.\n"
msgstr "Не могу да прочитам затражену количину података.\n"

#: lib/utils_device.c:138 lib/luks1/keyencryption.c:90
#, c-format
msgid "Device %s doesn't exist or access denied.\n"
msgstr "Уређај „%s“ не постоји или је приступ одбијен.\n"

<<<<<<< HEAD
#: lib/utils_device.c:432
msgid "Cannot use a loopback device, running as non-root user.\n"
msgstr "Не могу да користим уређај повратне петље, радим као обичан корисник.\n"

#: lib/utils_device.c:435
msgid "Cannot find a free loopback device.\n"
msgstr "Не могу да пронађем слободан уређај повратне петље.\n"

#: lib/utils_device.c:442
msgid "Attaching loopback device failed (loop device with autoclear flag is required).\n"
msgstr "Прикачињање уређаја повратне петље није успело (потребан је уређај петље са опцијом самочишћења).\n"

#: lib/utils_device.c:486
=======
#: lib/utils_device.c:429
msgid "Cannot use a loopback device, running as non-root user.\n"
msgstr "Не могу да користим уређај повратне петље, радим као обичан корисник.\n"

#: lib/utils_device.c:439
msgid "Attaching loopback device failed (loop device with autoclear flag is required).\n"
msgstr "Прикачињање уређаја повратне петље није успело (потребан је уређај петље са опцијом самочишћења).\n"

#: lib/utils_device.c:483
>>>>>>> 9843014d
#, c-format
msgid "Cannot use device %s which is in use (already mapped or mounted).\n"
msgstr "Не могу да користим уређај „%s“ који је у употреби (већ мапиран или прикачен).\n"

<<<<<<< HEAD
#: lib/utils_device.c:490
=======
#: lib/utils_device.c:487
>>>>>>> 9843014d
#, c-format
msgid "Cannot get info about device %s.\n"
msgstr "Не могу да добавим податке о уређају „%s“.\n"

<<<<<<< HEAD
#: lib/utils_device.c:496
=======
#: lib/utils_device.c:493
>>>>>>> 9843014d
#, c-format
msgid "Requested offset is beyond real size of device %s.\n"
msgstr "Захтевани померај је изван стварне величине уређаја „%s“.\n"

<<<<<<< HEAD
#: lib/utils_device.c:504
=======
#: lib/utils_device.c:501
>>>>>>> 9843014d
#, c-format
msgid "Device %s has zero size.\n"
msgstr "Уређај „%s“ има нулту величину.\n"

<<<<<<< HEAD
#: lib/utils_device.c:515
=======
#: lib/utils_device.c:512
>>>>>>> 9843014d
#, c-format
msgid "Device %s is too small.\n"
msgstr "Уређај „%s“ је премали.\n"

#: lib/luks1/keyencryption.c:37
#, c-format
msgid ""
"Failed to setup dm-crypt key mapping for device %s.\n"
"Check that kernel supports %s cipher (check syslog for more info).\n"
msgstr ""
"Нисам успео да подесим мапирање кључа „dm-crypt“ за уређај %s.\n"
"Проверите да ли језгро подржава „%s“ шифрера (проверите дневник система за више података).\n"

#: lib/luks1/keyencryption.c:42
msgid "Key size in XTS mode must be 256 or 512 bits.\n"
msgstr "Величина кључа у „XTS“ режиму мора да буде 256 или 512 бита.\n"

#: lib/luks1/keyencryption.c:96 lib/luks1/keymanage.c:296
#: lib/luks1/keymanage.c:583 lib/luks1/keymanage.c:1033
#, c-format
msgid "Cannot write to device %s, permission denied.\n"
msgstr "Не могу да пишем на уређај „%s“, овлашћење је одбијено.\n"

#: lib/luks1/keyencryption.c:111
msgid "Failed to open temporary keystore device.\n"
msgstr "Нисам успео да отворим привремени уређај смештаја кључа.\n"

#: lib/luks1/keyencryption.c:118
msgid "Failed to access temporary keystore device.\n"
msgstr "Нисам успео да приступм привременом уређају смештаја кључа.\n"

#: lib/luks1/keyencryption.c:191
msgid "IO error while encrypting keyslot.\n"
msgstr "Грешка УИ приликом шифровања исека кључа.\n"

#: lib/luks1/keyencryption.c:256
msgid "IO error while decrypting keyslot.\n"
msgstr "Грешка УИ приликом дешифровања исека кључа.\n"

#: lib/luks1/keymanage.c:90
#, c-format
msgid "Device %s is too small. (LUKS requires at least %<PRIu64> bytes.)\n"
msgstr "Уређај „%s“ је премали. (ЛУКС захтева барем %<PRIu64> бајта.)\n"

#: lib/luks1/keymanage.c:180 lib/luks1/keymanage.c:419
#: src/cryptsetup_reencrypt.c:1152
#, c-format
msgid "Device %s is not a valid LUKS device.\n"
msgstr "Уређај „%s“ није исправан ЛУКС уређај.\n"

#: lib/luks1/keymanage.c:198
#, c-format
msgid "Requested header backup file %s already exists.\n"
msgstr "Затражена датотека резерве заглавља „%s“ већ постоји.\n"

#: lib/luks1/keymanage.c:200
#, c-format
msgid "Cannot create header backup file %s.\n"
msgstr "Не могу да направим резервну датотеку заглавља „%s“.\n"

#: lib/luks1/keymanage.c:205
#, c-format
msgid "Cannot write header backup file %s.\n"
msgstr "Не могу да запишем резервну датотеку заглавља „%s“.\n"

#: lib/luks1/keymanage.c:238
msgid "Backup file doesn't contain valid LUKS header.\n"
msgstr "Датотека резерве не садржи исправно ЛУКС заглавље.\n"

#: lib/luks1/keymanage.c:251 lib/luks1/keymanage.c:497
#, c-format
msgid "Cannot open header backup file %s.\n"
msgstr "Не могу да отворим резервну датотеку заглавља „%s“.\n"

#: lib/luks1/keymanage.c:257
#, c-format
msgid "Cannot read header backup file %s.\n"
msgstr "Не могу да прочитам резервну датотеку заглавља „%s“.\n"

#: lib/luks1/keymanage.c:269
msgid "Data offset or key size differs on device and backup, restore failed.\n"
msgstr "Померај датума или величина кључа се разликују на уређају и резерви, враћање није успело.\n"

#: lib/luks1/keymanage.c:277
#, c-format
msgid "Device %s %s%s"
msgstr "Уређај %s %s%s"

#: lib/luks1/keymanage.c:278
msgid "does not contain LUKS header. Replacing header can destroy data on that device."
msgstr "не садржи ЛУКС заглавље. Замена заглавља може да уништи податке на том уређају."

#: lib/luks1/keymanage.c:279
msgid "already contains LUKS header. Replacing header will destroy existing keyslots."
msgstr "већ садржи „LUKS“ заглавље. Замена заглавља ће уништити постојеће исеке кључева."

#: lib/luks1/keymanage.c:280
msgid ""
"\n"
"WARNING: real device header has different UUID than backup!"
msgstr ""
"\n"
"УПОЗОРЕЊЕ: право заглавље уређаја има другачији УЈИБ од резерве!"

#: lib/luks1/keymanage.c:299 lib/luks1/keymanage.c:536
#: lib/luks1/keymanage.c:586 lib/tcrypt/tcrypt.c:625 lib/verity/verity.c:82
#: lib/verity/verity.c:180 lib/verity/verity_hash.c:292
#: lib/verity/verity_hash.c:303 lib/verity/verity_hash.c:323
#: src/cryptsetup_reencrypt.c:154
#, c-format
msgid "Cannot open device %s.\n"
msgstr "Не могу да отворим уређај „%s“.\n"

#: lib/luks1/keymanage.c:330
msgid "Non standard key size, manual repair required.\n"
msgstr "Неуобичајена величина кључа, потребна је ручна поправка.\n"

#: lib/luks1/keymanage.c:335
msgid "Non standard keyslots alignment, manual repair required.\n"
msgstr "Неуобичајено поравнање исека кључева, потребна је ручна поправка.\n"

#: lib/luks1/keymanage.c:341
msgid "Repairing keyslots.\n"
msgstr "Поправљам исеке кључева.\n"

#: lib/luks1/keymanage.c:352
msgid "Repair failed."
msgstr "Поправканије успела."

#: lib/luks1/keymanage.c:364
#, c-format
msgid "Keyslot %i: offset repaired (%u -> %u).\n"
msgstr "Исек кључа %i: померај је оправљен (%u —> %u).\n"

#: lib/luks1/keymanage.c:372
#, c-format
msgid "Keyslot %i: stripes repaired (%u -> %u).\n"
msgstr "Исек кључа %i: траке су оправљене (%u —> %u).\n"

#: lib/luks1/keymanage.c:381
#, c-format
msgid "Keyslot %i: bogus partition signature.\n"
msgstr "Исек кључа %i: лажан потпис партиције.\n"

#: lib/luks1/keymanage.c:386
#, c-format
msgid "Keyslot %i: salt wiped.\n"
msgstr "Исек кључа %i: присолак је обрисан.\n"

#: lib/luks1/keymanage.c:397
msgid "Writing LUKS header to disk.\n"
msgstr "Записујем ЛУКС заглавље на диск.\n"

#: lib/luks1/keymanage.c:422
#, c-format
msgid "Unsupported LUKS version %d.\n"
msgstr "Неподржано ЛУКС издање %d.\n"

#: lib/luks1/keymanage.c:428 lib/luks1/keymanage.c:672
#, c-format
msgid "Requested LUKS hash %s is not supported.\n"
msgstr "Затражени ЛУКС хеш „%s“ није подржан.\n"

#: lib/luks1/keymanage.c:443
#, c-format
msgid "LUKS keyslot %u is invalid.\n"
msgstr "ЛУКС исек кључа „%u“ није исправан.\n"

#: lib/luks1/keymanage.c:457 src/cryptsetup.c:668
msgid "No known problems detected for LUKS header.\n"
msgstr "Нису откривени познати проблеми за ЛУКС заглавље.\n"

#: lib/luks1/keymanage.c:607
#, c-format
msgid "Error during update of LUKS header on device %s.\n"
msgstr "Грешка приликом освежавања ЛУКС заглавља на уређају „%s“.\n"

#: lib/luks1/keymanage.c:614
#, c-format
msgid "Error re-reading LUKS header after update on device %s.\n"
msgstr "Грешка поновног читања ЛУКС заглавља након освежења на уређају „%s“.\n"

#: lib/luks1/keymanage.c:665
#, c-format
msgid "Data offset for detached LUKS header must be either 0 or higher than header size (%d sectors).\n"
msgstr "Померај података за откачено ЛУКС заглавље мора бити или 0 или већи од величине заглавља (%d сектора).\n"

#: lib/luks1/keymanage.c:677 lib/luks1/keymanage.c:768
msgid "Wrong LUKS UUID format provided.\n"
msgstr "Достављен је погрешан запис ЛУКС УЈИБ-а.\n"

#: lib/luks1/keymanage.c:706
msgid "Cannot create LUKS header: reading random salt failed.\n"
msgstr "Не могу да направим ЛУКС заглавље: није успело читање насумичног присолка.\n"

#: lib/luks1/keymanage.c:713 lib/luks1/keymanage.c:809
#, c-format
msgid "Not compatible PBKDF2 options (using hash algorithm %s).\n"
msgstr "Нису сагласне ПБКДФ2 опције (користим хеш алгоритам %s).\n"

#: lib/luks1/keymanage.c:728
#, c-format
msgid "Cannot create LUKS header: header digest failed (using hash %s).\n"
msgstr "Не могу да направим ЛУКС заглавље: није успео преглед заглавља (користим хеш „%s“).\n"

#: lib/luks1/keymanage.c:793
#, c-format
msgid "Key slot %d active, purge first.\n"
msgstr "Исек кључа „%d“ је радан, прво прочистите.\n"

#: lib/luks1/keymanage.c:799
#, c-format
msgid "Key slot %d material includes too few stripes. Header manipulation?\n"
msgstr "Материјал исека кључа „%d“ обухвата премало трака. Да управљам заглављем?\n"

#: lib/luks1/keymanage.c:966
#, c-format
msgid "Key slot %d unlocked.\n"
msgstr "Исек кључа „%d“ је откључан.\n"

#: lib/luks1/keymanage.c:1001 src/cryptsetup.c:867
#: src/cryptsetup_reencrypt.c:1041 src/cryptsetup_reencrypt.c:1078
msgid "No key available with this passphrase.\n"
msgstr "Нема доступног кључа са овом пропусном речју.\n"

#: lib/luks1/keymanage.c:1019
#, c-format
msgid "Key slot %d is invalid, please select keyslot between 0 and %d.\n"
msgstr "Исек кључа %d није исправан, изаберите га између 0 и %d.\n"

#: lib/luks1/keymanage.c:1037
#, c-format
msgid "Cannot wipe device %s.\n"
msgstr "Не могу да очистим уређај „%s“.\n"

#: lib/loopaes/loopaes.c:146
msgid "Detected not yet supported GPG encrypted keyfile.\n"
msgstr "Откривена је још увек неподржана ГПГ-ом шифрована датотека кључа.\n"

#: lib/loopaes/loopaes.c:147
msgid "Please use gpg --decrypt <KEYFILE> | cryptsetup --keyfile=- ...\n"
msgstr "Користите gpg --decrypt <ДАТОТЕКА_КЉУЧА> | cryptsetup --keyfile=- ...\n"

#: lib/loopaes/loopaes.c:168 lib/loopaes/loopaes.c:188
msgid "Incompatible loop-AES keyfile detected.\n"
msgstr "Откривена је несагласна датотека кључа АЕС петље.\n"

#: lib/loopaes/loopaes.c:244
msgid "Kernel doesn't support loop-AES compatible mapping.\n"
msgstr "Језгро не подржава мапирање сагласно са АЕС петљом.\n"

#: lib/tcrypt/tcrypt.c:476
#, c-format
msgid "Error reading keyfile %s.\n"
msgstr "Грешка читања датотеке кључа „%s“.\n"

#: lib/tcrypt/tcrypt.c:514
#, c-format
msgid "Maximum TCRYPT passphrase length (%d) exceeded.\n"
msgstr "Премашена је највећа дужина „TCRYPT“ пропусне речи (%d).\n"

#: lib/tcrypt/tcrypt.c:544
#, c-format
msgid "PBKDF2 hash algorithm %s not available, skipping.\n"
msgstr "ПБКДФ2 алгоритам хеша „%s“ није доступан, прескачем.\n"

#: lib/tcrypt/tcrypt.c:562 src/cryptsetup.c:621
msgid "Required kernel crypto interface not available.\n"
msgstr "Није доступно затражено сучеље криптографије језгра.\n"

#: lib/tcrypt/tcrypt.c:564 src/cryptsetup.c:623
msgid "Ensure you have algif_skcipher kernel module loaded.\n"
msgstr "Уверите се да је учитан модул језгра „algif_skcipher“.\n"

#: lib/tcrypt/tcrypt.c:708
#, c-format
msgid "Activation is not supported for %d sector size.\n"
msgstr "Покретање није подржано за величину %d сектора.\n"

#: lib/tcrypt/tcrypt.c:714
msgid "Kernel doesn't support activation for this TCRYPT legacy mode.\n"
msgstr "Језгро не подржава покретање за овај стари ТКРИПТ режим.\n"

#: lib/tcrypt/tcrypt.c:748
#, c-format
msgid "Activating TCRYPT system encryption for partition %s.\n"
msgstr "Покрећем „TCRYPT“ систем шифровања за партицију „%s“.\n"

#: lib/tcrypt/tcrypt.c:815
msgid "Kernel doesn't support TCRYPT compatible mapping.\n"
msgstr "Језгро не подржава мапирање сагласно са „TCRYPT“-ом.\n"

#: lib/tcrypt/tcrypt.c:1030
msgid "This function is not supported without TCRYPT header load."
msgstr "Ова функција није подржана без учитавања ТКРИПТ заглавља."

#: lib/verity/verity.c:70 lib/verity/verity.c:173
#, c-format
msgid "Verity device %s doesn't use on-disk header.\n"
msgstr "Уређај тачности %s не користи заглавље на-диску.\n"

#: lib/verity/verity.c:94
#, c-format
msgid "Device %s is not a valid VERITY device.\n"
msgstr "Уређај „%s“ није исправан уређај ТАЧНОСТИ.\n"

#: lib/verity/verity.c:101
#, c-format
msgid "Unsupported VERITY version %d.\n"
msgstr "Неподржано издање ТАЧНОСТИ %d.\n"

#: lib/verity/verity.c:131
msgid "VERITY header corrupted.\n"
msgstr "Заглавље ТАЧНОСТИ је оштећено.\n"

#: lib/verity/verity.c:167
#, c-format
msgid "Wrong VERITY UUID format provided on device %s.\n"
msgstr "Достављен је погрешан УЈИБ запис ТАЧНОСТИ на уређају „%s“.\n"

#: lib/verity/verity.c:199
#, c-format
msgid "Error during update of verity header on device %s.\n"
msgstr "Грешка приликом освежавања заглавља тачности на уређају „%s“.\n"

#: lib/verity/verity.c:279
msgid "Kernel doesn't support dm-verity mapping.\n"
msgstr "Језгро не подржава мапирање дм-тачности.\n"

#: lib/verity/verity.c:290
msgid "Verity device detected corruption after activation.\n"
msgstr "Уређај тачности је открио оштећење након покретања.\n"

#: lib/verity/verity_hash.c:59
#, c-format
msgid "Spare area is not zeroed at position %<PRIu64>.\n"
msgstr "Сувишна област није нулирана на положају %<PRIu64>.\n"

#: lib/verity/verity_hash.c:121 lib/verity/verity_hash.c:249
#: lib/verity/verity_hash.c:277 lib/verity/verity_hash.c:284
msgid "Device offset overflow.\n"
msgstr "Прекорачење помераја уређаја.\n"

#: lib/verity/verity_hash.c:161
#, c-format
msgid "Verification failed at position %<PRIu64>.\n"
msgstr "Провера није успела на положају %<PRIu64>.\n"

#: lib/verity/verity_hash.c:235
msgid "Invalid size parameters for verity device.\n"
msgstr "Неисправни параметри величине за уређај тачности.\n"

#: lib/verity/verity_hash.c:266
msgid "Too many tree levels for verity volume.\n"
msgstr "Превише нивоа стабла за волумен тачности.\n"

#: lib/verity/verity_hash.c:354
msgid "Verification of data area failed.\n"
msgstr "Провера области података није успела.\n"

#: lib/verity/verity_hash.c:359
msgid "Verification of root hash failed.\n"
msgstr "Провера хеша корена није успела.\n"

#: lib/verity/verity_hash.c:365
msgid "Input/output error while creating hash area.\n"
msgstr "Улазно/излазна грешка приликом стварања области хеша.\n"

#: lib/verity/verity_hash.c:367
msgid "Creation of hash area failed.\n"
msgstr "Стварање области хеша није успело.\n"

#: lib/verity/verity_hash.c:414
#, c-format
msgid "WARNING: Kernel cannot activate device if data block size exceeds page size (%u).\n"
msgstr "УПОЗОРЕЊЕ: Језгро не може да покрене уређајако величина блока података премашује величину странице (%u).\n"

#: src/cryptsetup.c:92
msgid "Can't do passphrase verification on non-tty inputs.\n"
msgstr "Не могу да одрадим проверу пропусне речи на не-конзолним улазима.\n"

#: src/cryptsetup.c:133 src/cryptsetup.c:564 src/cryptsetup.c:711
#: src/cryptsetup_reencrypt.c:524 src/cryptsetup_reencrypt.c:578
msgid "No known cipher specification pattern detected.\n"
msgstr "Није откривен познат образац одреднице шифрера.\n"

#: src/cryptsetup.c:141
msgid "WARNING: The --hash parameter is being ignored in plain mode with keyfile specified.\n"
msgstr "УПОЗОРЕЊЕ: Параметар „--hash“ је занемарен у обичном режиму са наведеном кључном датотеком.\n"

#: src/cryptsetup.c:149
msgid "WARNING: The --keyfile-size option is being ignored, the read size is the same as the encryption key size.\n"
msgstr "УПОЗОРЕЊЕ: Опција „--keyfile-size“ је занемарена, величина читања је иста као величина кључа шифровања.\n"

#: src/cryptsetup.c:215
msgid "Option --key-file is required.\n"
msgstr "Захтевана је опција „--key-file“.\n"

#: src/cryptsetup.c:267
msgid "No device header detected with this passphrase.\n"
msgstr "Није откривено заглавље уређаја са овом пропусном речи.\n"

#: src/cryptsetup.c:327 src/cryptsetup.c:1160
msgid ""
"Header dump with volume key is sensitive information\n"
"which allows access to encrypted partition without passphrase.\n"
"This dump should be always stored encrypted on safe place."
msgstr ""
"Избачај заглавља са кључем волумена је осетљив податак\n"
"који омогућава приступ шифрованој партицији без лозинке.\n"
"Овај избачај треба увек бити смештен шифрован на безбедном месту."

#: src/cryptsetup.c:517
msgid "Result of benchmark is not reliable.\n"
msgstr "Резултат тестирања није поуздан.\n"

#: src/cryptsetup.c:558
msgid "# Tests are approximate using memory only (no storage IO).\n"
msgstr "# Пробе су приближне користећи само меморију (без УИ смештаја).\n"

#: src/cryptsetup.c:583 src/cryptsetup.c:605
msgid "#  Algorithm | Key |  Encryption |  Decryption\n"
msgstr "#  Алгоритам | Кључ |  Шифровање |  Дешифровање\n"

#: src/cryptsetup.c:587
#, c-format
msgid "Cipher %s is not available.\n"
msgstr "Шифрер „%s“ није доступан.\n"

#: src/cryptsetup.c:614
msgid "N/A"
msgstr "Недоступно"

#: src/cryptsetup.c:639
#, c-format
msgid "Cannot read keyfile %s.\n"
msgstr "Не могу да прочитам датотеку кључа „%s“.\n"

#: src/cryptsetup.c:643
#, c-format
msgid "Cannot read %d bytes from keyfile %s.\n"
msgstr "Не могу да прочитам %d бајта из датотеке кључа „%s“.\n"

#: src/cryptsetup.c:672
msgid "Really try to repair LUKS device header?"
msgstr "Стварно да покушам да поправим заглавље ЛУКС уређаја?"

#: src/cryptsetup.c:697
#, c-format
msgid "This will overwrite data on %s irrevocably."
msgstr "Ово ће неповратно да препише податке на „%s“."

#: src/cryptsetup.c:699
msgid "memory allocation error in action_luksFormat"
msgstr "грешка доделе меморије у „action_luksFormat“"

#: src/cryptsetup.c:721
#, c-format
msgid "Cannot use %s as on-disk header.\n"
msgstr "Не могу да користим „%s“ као заглавље на-диску.\n"

#: src/cryptsetup.c:788
msgid "Reduced data offset is allowed only for detached LUKS header.\n"
msgstr "Смањени померај података је допуштен само за откачена ЛУКС заглавља.\n"

#: src/cryptsetup.c:890 src/cryptsetup.c:946
#, c-format
msgid "Key slot %d selected for deletion.\n"
msgstr "Исек кључа „%d“ је изабран за брисање.\n"

#: src/cryptsetup.c:893
#, c-format
msgid "Key %d not active. Can't wipe.\n"
msgstr "Кључ „%d“ није радан. Не могу да очистим.\n"

#: src/cryptsetup.c:901 src/cryptsetup.c:949
msgid "This is the last keyslot. Device will become unusable after purging this key."
msgstr "Ово је последњи исек кључа. Уређај ће постати неупотребљив након чишћења овог кључа."

#: src/cryptsetup.c:902
msgid "Enter any remaining passphrase: "
msgstr "Унесите неку преосталу пропусну реч: "

#: src/cryptsetup.c:930
msgid "Enter passphrase to be deleted: "
msgstr "Унесите пропусну реч за брисање: "

#: src/cryptsetup.c:1017 src/cryptsetup_reencrypt.c:1116
#, c-format
msgid "Enter any existing passphrase: "
msgstr "Унесите неку постојећу пропусну реч: "

#: src/cryptsetup.c:1072
msgid "Enter passphrase to be changed: "
msgstr "Унесите пропусну реч за мењање: "

#: src/cryptsetup.c:1086 src/cryptsetup_reencrypt.c:1101
msgid "Enter new passphrase: "
msgstr "Унесите нову пропусну реч: "

#: src/cryptsetup.c:1110
msgid "Only one device argument for isLuks operation is supported.\n"
msgstr "Подржан је само један аргумент уређаја за радњу „isLuks“.\n"

#: src/cryptsetup.c:1266 src/cryptsetup.c:1287
msgid "Option --header-backup-file is required.\n"
msgstr "Захтевана је опција „--header-backup-file“.\n"

#: src/cryptsetup.c:1324
#, c-format
msgid "Unrecognized metadata device type %s.\n"
msgstr "Непозната врста уређаја метаподатака „%s“.\n"

#: src/cryptsetup.c:1327
msgid "Command requires device and mapped name as arguments.\n"
msgstr "Наредба захтева уређај и мапирани назив као аргумент.\n"

#: src/cryptsetup.c:1346
#, c-format
msgid ""
"This operation will erase all keyslots on device %s.\n"
"Device will become unusable after this operation."
msgstr ""
"Ова радња ће обрисати све исеке кључева на уређају „%s“.\n"
"Уређај ће постати неупотребљив након ове радње."

#: src/cryptsetup.c:1380
msgid "<device> [--type <type>] [<name>]"
msgstr "<уређај> [--type <врста>] [<назив>]"

#: src/cryptsetup.c:1380
msgid "open device as mapping <name>"
msgstr "отвара уређај као <назив> мапирања"

#: src/cryptsetup.c:1381 src/cryptsetup.c:1382 src/cryptsetup.c:1383
#: src/veritysetup.c:329 src/veritysetup.c:330
msgid "<name>"
msgstr "<назив>"

#: src/cryptsetup.c:1381
msgid "close device (remove mapping)"
msgstr "затвара уређај (уклања мапирање)"

#: src/cryptsetup.c:1382
msgid "resize active device"
msgstr "мења величину радног уређаја"

#: src/cryptsetup.c:1383
msgid "show device status"
msgstr "показује стање уређаја"

#: src/cryptsetup.c:1384
msgid "[--cipher <cipher>]"
msgstr "[--cipher <шифрер>]"

#: src/cryptsetup.c:1384
msgid "benchmark cipher"
msgstr "шифрер оцењивања"

#: src/cryptsetup.c:1385 src/cryptsetup.c:1386 src/cryptsetup.c:1392
#: src/cryptsetup.c:1393 src/cryptsetup.c:1394 src/cryptsetup.c:1395
#: src/cryptsetup.c:1396 src/cryptsetup.c:1397 src/cryptsetup.c:1398
#: src/cryptsetup.c:1399
msgid "<device>"
msgstr "<уређај>"

#: src/cryptsetup.c:1385
msgid "try to repair on-disk metadata"
msgstr "покушава да поправи метаподатке на-диску"

#: src/cryptsetup.c:1386
msgid "erase all keyslots (remove encryption key)"
msgstr "брише све исеке кључева (уклања кључ шифровања)"

#: src/cryptsetup.c:1387 src/cryptsetup.c:1388
msgid "<device> [<new key file>]"
msgstr "<уређај> [<нова датотека кључа>]"

#: src/cryptsetup.c:1387
msgid "formats a LUKS device"
msgstr "форматира ЛУКС уређај"

#: src/cryptsetup.c:1388
msgid "add key to LUKS device"
msgstr "додаје кључ у ЛУКС уређај"

#: src/cryptsetup.c:1389 src/cryptsetup.c:1390
msgid "<device> [<key file>]"
msgstr "<уређај> [<датотека кључа>]"

#: src/cryptsetup.c:1389
msgid "removes supplied key or key file from LUKS device"
msgstr "уклања достављени кључ или датотеку кључа из ЛУКС уређаја"

#: src/cryptsetup.c:1390
msgid "changes supplied key or key file of LUKS device"
msgstr "мења достављени кључ или датотеку кључа ЛУКС уређаја"

#: src/cryptsetup.c:1391
msgid "<device> <key slot>"
msgstr "<уређај> <исек кључа>"

#: src/cryptsetup.c:1391
msgid "wipes key with number <key slot> from LUKS device"
msgstr "брише кључ са бројем <исека кључа> са ЛУКС уређаја"

#: src/cryptsetup.c:1392
msgid "print UUID of LUKS device"
msgstr "исписује УЈИБ ЛУКС уређаја"

#: src/cryptsetup.c:1393
msgid "tests <device> for LUKS partition header"
msgstr "испробава <уређај> за заглављем ЛУКС партиције"

#: src/cryptsetup.c:1394
msgid "dump LUKS partition information"
msgstr "исписује податке ЛУКС партиције"

#: src/cryptsetup.c:1395
msgid "dump TCRYPT device information"
msgstr "исписује податке ТКРИПТ уређаја"

#: src/cryptsetup.c:1396
msgid "Suspend LUKS device and wipe key (all IOs are frozen)."
msgstr "Обуставља ЛУКС уређај и брише кључ (сви УИ су замрзнути)."

#: src/cryptsetup.c:1397
msgid "Resume suspended LUKS device."
msgstr "Наставља са обустављеним ЛУКС уређајем."

#: src/cryptsetup.c:1398
msgid "Backup LUKS device header and keyslots"
msgstr "Прави резерву заглавља „LUKS“ уређаја и исека кључева"

#: src/cryptsetup.c:1399
msgid "Restore LUKS device header and keyslots"
msgstr "Враћа заглавље „LUKS“ уређаја и исеке кључева"

#: src/cryptsetup.c:1416 src/veritysetup.c:346
msgid ""
"\n"
"<action> is one of:\n"
msgstr ""
"\n"
"<радња> је једна од следећих:\n"

#: src/cryptsetup.c:1422
msgid ""
"\n"
"You can also use old <action> syntax aliases:\n"
"\topen: create (plainOpen), luksOpen, loopaesOpen, tcryptOpen\n"
"\tclose: remove (plainClose), luksClose, loopaesClose, tcryptClose\n"
msgstr ""
"\n"
"Можете такође да користите старе надимке синтаксе <радње>:\n"
"\topen: create (plainOpen), luksOpen, loopaesOpen, tcryptOpen\n"
"\tclose: remove (plainClose), luksClose, loopaesClose, tcryptClose\n"

#: src/cryptsetup.c:1426
#, c-format
msgid ""
"\n"
"<name> is the device to create under %s\n"
"<device> is the encrypted device\n"
"<key slot> is the LUKS key slot number to modify\n"
"<key file> optional key file for the new key for luksAddKey action\n"
msgstr ""
"\n"
"<назив> је уређај за стварање под „%s“\n"
"<уређај> је шифровани уређај\n"
"<исек кључа> је број „LUKS“ исека кључа за мењање\n"
"<датотека кључа> изборна датотека кључа за нови кључ за радњу „luksAddKey“\n"

#: src/cryptsetup.c:1433
#, c-format
msgid ""
"\n"
"Default compiled-in key and passphrase parameters:\n"
"\tMaximum keyfile size: %dkB, Maximum interactive passphrase length %d (characters)\n"
"Default PBKDF2 iteration time for LUKS: %d (ms)\n"
msgstr ""
"\n"
"Основни:\n"
"\tНајвећа величина датотеке кључа: %d kB, Највећа дужина међудејствене лозинке %d (знакова)\n"
"Основно време ПБКДФ2 понављања за ЛУКС: %d (ms)\n"

#: src/cryptsetup.c:1440
#, c-format
msgid ""
"\n"
"Default compiled-in device cipher parameters:\n"
"\tloop-AES: %s, Key %d bits\n"
"\tplain: %s, Key: %d bits, Password hashing: %s\n"
"\tLUKS1: %s, Key: %d bits, LUKS header hashing: %s, RNG: %s\n"
msgstr ""
"\n"
"Основни преведени параметри шифрера уређаја:\n"
"\tпетља-АЕС: %s, Кључ %d бита\n"
"\tобично: %s, Кључ: %d бита, Хеширање лозинке: %s\n"
"\tЛУКС1: %s, Кључ: %d бита, Хеширање ЛУКС заглавља: %s, РНГ: %s\n"

#: src/cryptsetup.c:1457 src/veritysetup.c:481
#, c-format
msgid "%s: requires %s as arguments"
msgstr "%s: захтева „%s“ као аргумент"

#: src/cryptsetup.c:1490 src/veritysetup.c:386 src/cryptsetup_reencrypt.c:1302
msgid "Show this help message"
msgstr "Приказује ову поруку помоћи"

#: src/cryptsetup.c:1491 src/veritysetup.c:387 src/cryptsetup_reencrypt.c:1303
msgid "Display brief usage"
msgstr "Прикажите кратку поруку о коришћењу"

#: src/cryptsetup.c:1495 src/veritysetup.c:391 src/cryptsetup_reencrypt.c:1307
msgid "Help options:"
msgstr "Опције помоћи:"

#: src/cryptsetup.c:1496 src/veritysetup.c:392 src/cryptsetup_reencrypt.c:1308
msgid "Print package version"
msgstr "Исписује издање пакета"

#: src/cryptsetup.c:1497 src/veritysetup.c:393 src/cryptsetup_reencrypt.c:1309
msgid "Shows more detailed error messages"
msgstr "Приказује опширније поруке о грешкама"

#: src/cryptsetup.c:1498 src/veritysetup.c:394 src/cryptsetup_reencrypt.c:1310
msgid "Show debug messages"
msgstr "Приказује поруке прочишћавања"

#: src/cryptsetup.c:1499 src/cryptsetup_reencrypt.c:1312
msgid "The cipher used to encrypt the disk (see /proc/crypto)"
msgstr "Шифрер коришћен за шифровање диска (видите „/proc/crypto“)"

#: src/cryptsetup.c:1500 src/cryptsetup_reencrypt.c:1314
msgid "The hash used to create the encryption key from the passphrase"
msgstr "Хеш коришћен за стварање кључа шифровања из лозинке"

#: src/cryptsetup.c:1501
msgid "Verifies the passphrase by asking for it twice"
msgstr "Проверава лозинку тражећи је два пута"

#: src/cryptsetup.c:1502 src/cryptsetup_reencrypt.c:1316
msgid "Read the key from a file."
msgstr "Чита кључ из датотеке."

#: src/cryptsetup.c:1503
msgid "Read the volume (master) key from file."
msgstr "Чита (главни) кључ вочумена из датотеке."

#: src/cryptsetup.c:1504
msgid "Dump volume (master) key instead of keyslots info."
msgstr "Даје (главни) кључ волумена уместо података исека кључева."

#: src/cryptsetup.c:1505 src/cryptsetup_reencrypt.c:1313
msgid "The size of the encryption key"
msgstr "Величина кључа шифровања"

#: src/cryptsetup.c:1505 src/cryptsetup_reencrypt.c:1313
msgid "BITS"
msgstr "БИТА"

#: src/cryptsetup.c:1506 src/cryptsetup_reencrypt.c:1327
msgid "Limits the read from keyfile"
msgstr "Ограничава читање из датотеке кључа"

#: src/cryptsetup.c:1506 src/cryptsetup.c:1507 src/cryptsetup.c:1508
#: src/cryptsetup.c:1509 src/veritysetup.c:397 src/veritysetup.c:398
#: src/veritysetup.c:400 src/cryptsetup_reencrypt.c:1326
#: src/cryptsetup_reencrypt.c:1327 src/cryptsetup_reencrypt.c:1328
#: src/cryptsetup_reencrypt.c:1329
msgid "bytes"
msgstr "бајта"

#: src/cryptsetup.c:1507 src/cryptsetup_reencrypt.c:1326
msgid "Number of bytes to skip in keyfile"
msgstr "Број бајтова за прескакање у датотеци кључа"

#: src/cryptsetup.c:1508
msgid "Limits the read from newly added keyfile"
msgstr "Ограничава читање из новододате датотеке кључа"

#: src/cryptsetup.c:1509
msgid "Number of bytes to skip in newly added keyfile"
msgstr "Број бајтова за прескакање у новододатој датотеци кључа"

#: src/cryptsetup.c:1510
msgid "Slot number for new key (default is first free)"
msgstr "Број исека за нови кључ (основно је први слободан)"

#: src/cryptsetup.c:1511
msgid "The size of the device"
msgstr "Величина уређаја"

#: src/cryptsetup.c:1511 src/cryptsetup.c:1512 src/cryptsetup.c:1513
#: src/cryptsetup.c:1519
msgid "SECTORS"
msgstr "ОДЕЉЦИ"

#: src/cryptsetup.c:1512
msgid "The start offset in the backend device"
msgstr "Почетни померај у позадинском уређају"

#: src/cryptsetup.c:1513
msgid "How many sectors of the encrypted data to skip at the beginning"
msgstr "Број одељака шифрованих података за прескакање на почетку"

#: src/cryptsetup.c:1514
msgid "Create a readonly mapping"
msgstr "Прави мапирање само за читање"

#: src/cryptsetup.c:1515 src/cryptsetup_reencrypt.c:1317
msgid "PBKDF2 iteration time for LUKS (in ms)"
msgstr "Време ПБКДФ2 понављања за ЛУКС (у милисекундама)"

#: src/cryptsetup.c:1515 src/cryptsetup_reencrypt.c:1317
msgid "msecs"
msgstr "милисекунде"

#: src/cryptsetup.c:1516 src/cryptsetup_reencrypt.c:1318
msgid "Do not ask for confirmation"
msgstr "Не тражи потврђивање"

#: src/cryptsetup.c:1517
msgid "Timeout for interactive passphrase prompt (in seconds)"
msgstr "Време за упит међудејствене лозинке (у секундама)"

#: src/cryptsetup.c:1517
msgid "secs"
msgstr "секунде"

#: src/cryptsetup.c:1518 src/cryptsetup_reencrypt.c:1319
msgid "How often the input of the passphrase can be retried"
msgstr "Колико често унос лозинке може бити покушан"

#: src/cryptsetup.c:1519
msgid "Align payload at <n> sector boundaries - for luksFormat"
msgstr "Поравнава утовар на границе <n> одељка — за „luksFormat“"

#: src/cryptsetup.c:1520
msgid "File with LUKS header and keyslots backup."
msgstr "Датотека са резервом „LUKS“ заглавља и исецима кључева."

#: src/cryptsetup.c:1521 src/cryptsetup_reencrypt.c:1320
msgid "Use /dev/random for generating volume key."
msgstr "Користи „/dev/random“ за стварање кључа волумена."

#: src/cryptsetup.c:1522 src/cryptsetup_reencrypt.c:1321
msgid "Use /dev/urandom for generating volume key."
msgstr "Користи „/dev/urandom“ за стварање кључа волумена."

#: src/cryptsetup.c:1523
msgid "Share device with another non-overlapping crypt segment."
msgstr "Дели уређај са другим не-преклапајућим подеоком шифрера."

#: src/cryptsetup.c:1524 src/veritysetup.c:403
msgid "UUID for device to use."
msgstr "УЈИБ уређаја за коришћење."

#: src/cryptsetup.c:1525
msgid "Allow discards (aka TRIM) requests for device."
msgstr "Допушта одбацивања (тј. СКРАЋЕЊЕ) захтева за уређај."

#: src/cryptsetup.c:1526
msgid "Device or file with separated LUKS header."
msgstr "Уређај или датотека са одвојеним ЛУКС заглављем."

#: src/cryptsetup.c:1527
msgid "Do not activate device, just check passphrase."
msgstr "Не покреће уређај, само проверава лозинку."

#: src/cryptsetup.c:1528
msgid "Use hidden header (hidden TCRYPT device)."
msgstr "Користи скривено заглавље (скривени ТКРИПТ уређај)."

#: src/cryptsetup.c:1529
msgid "Device is system TCRYPT drive (with bootloader)."
msgstr "Уређај је ТКРИПТ диск система (са подизачем система)."

#: src/cryptsetup.c:1530
msgid "Use backup (secondary) TCRYPT header."
msgstr "Користи резервно (другоразредно) ТКРИПТ заглавље."

#: src/cryptsetup.c:1531
msgid "Scan also for VeraCrypt compatible device."
msgstr "Такође обавља преглед за уређајима сагласним са Веракриптом."

#: src/cryptsetup.c:1532
msgid "Type of device metadata: luks, plain, loopaes, tcrypt."
msgstr "Врста метаподатака уређаја: luks, plain, loopaes, tcrypt."

#: src/cryptsetup.c:1533
msgid "Disable password quality check (if enabled)."
msgstr "Искључује проверу квалитета лозинке (ако је укључена)."

#: src/cryptsetup.c:1534
msgid "Use dm-crypt same_cpu_crypt performance compatibility option."
msgstr "Користи опцију сагласности перформансе „same_cpu_crypt“ дм-крипта."

#: src/cryptsetup.c:1535
msgid "Use dm-crypt submit_from_crypt_cpus performance compatibility option."
msgstr "Користи опцију сагласности перформансе „submit_from_crypt_cpus“ дм-крипта."

#: src/cryptsetup.c:1551 src/veritysetup.c:423
msgid "[OPTION...] <action> <action-specific>"
msgstr "[ОПЦИЈА...] <радња> <посебност-радње>"

#: src/cryptsetup.c:1602 src/veritysetup.c:460
msgid "Argument <action> missing."
msgstr "Недостаје аргумент <радња>."

#: src/cryptsetup.c:1655 src/veritysetup.c:466
msgid "Unknown action."
msgstr "Непозната радња."

#: src/cryptsetup.c:1665
msgid "Option --shared is allowed only for open of plain device.\n"
msgstr "Опција „--shared“ је допуштена само за отварање обичног уређаја.\n"

#: src/cryptsetup.c:1670
msgid "Option --allow-discards is allowed only for open operation.\n"
msgstr "Опција „--allow-discards“ је допуштена само за радњу отварања.\n"

#: src/cryptsetup.c:1678
msgid ""
"Option --key-size is allowed only for luksFormat, open and benchmark.\n"
"To limit read from keyfile use --keyfile-size=(bytes)."
msgstr ""
"Опција „--key-size“ је допуштена само за „luksFormat“, отварање и оцењивање.\n"
"Да ограничите читање из датотеке кључа користите „--keyfile-size=(бајтова)."

#: src/cryptsetup.c:1685
msgid "Option --test-passphrase is allowed only for open of LUKS and TCRYPT devices.\n"
msgstr "Опција „--test-passphrase“ је допуштена само за отварање ЛУКС и ТКРИПТ уређаје.\n"

#: src/cryptsetup.c:1690 src/cryptsetup_reencrypt.c:1389
msgid "Key size must be a multiple of 8 bits"
msgstr "Величина кључа мора бити умножак од 8 бита"

#: src/cryptsetup.c:1697 src/cryptsetup_reencrypt.c:1394
msgid "Key slot is invalid."
msgstr "Исек кључа није исправан."

#: src/cryptsetup.c:1704
msgid "Option --key-file takes precedence over specified key file argument.\n"
msgstr "Опција „--key-file“ има првенство над наведеним аргументом датотеке кључа.\n"

#: src/cryptsetup.c:1712 src/veritysetup.c:488 src/cryptsetup_reencrypt.c:1378
msgid "Negative number for option not permitted."
msgstr "Негативан број за опцију није допуштен."

#: src/cryptsetup.c:1716
msgid "Only one --key-file argument is allowed."
msgstr "Дозвољен је само један аргумент „--key-file“."

#: src/cryptsetup.c:1720 src/cryptsetup_reencrypt.c:1372
#: src/cryptsetup_reencrypt.c:1398
msgid "Only one of --use-[u]random options is allowed."
msgstr "Дозвољена је само једна опција „--use-[u]random“."

#: src/cryptsetup.c:1724
msgid "Option --use-[u]random is allowed only for luksFormat."
msgstr "Опција „--use-[u]random“ је допуштена само за „luksFormat“."

#: src/cryptsetup.c:1728
msgid "Option --uuid is allowed only for luksFormat and luksUUID."
msgstr "Опција „--uuid“ је допуштена само за „luksFormat“ и „luksUUID“."

#: src/cryptsetup.c:1732
msgid "Option --align-payload is allowed only for luksFormat."
msgstr "Опција „--align-payload“ је допуштена само за „luksFormat“."

#: src/cryptsetup.c:1738
msgid "Option --skip is supported only for open of plain and loopaes devices.\n"
msgstr "Опција „--skip“ је подржана само за отварање обичних и упетљаних уређаја.\n"

#: src/cryptsetup.c:1744
msgid "Option --offset is supported only for open of plain and loopaes devices.\n"
msgstr "Опција „--offset“ је подржана само за отварање обичних и упетљаних уређаја.\n"

#: src/cryptsetup.c:1750
msgid "Option --tcrypt-hidden, --tcrypt-system or --tcrypt-backup is supported only for TCRYPT device.\n"
msgstr "Опција „--tcrypt-hidden“, „--tcrypt-system“ или „--tcrypt-backup“ је подржана само за ТКРИПТ уређај.\n"

#: src/cryptsetup.c:1755
msgid "Option --tcrypt-hidden cannot be combined with --allow-discards.\n"
msgstr "Опција „--tcrypt-hidden“ не може бити обједињена са „--allow-discards“.\n"

#: src/cryptsetup.c:1760
msgid "Option --veracrypt is supported only for TCRYPT device type.\n"
msgstr "Опција „--veracrypt“ је подржана само за ТКРИПТ уређај.\n"

#: src/veritysetup.c:61
msgid "Invalid salt string specified.\n"
msgstr "Наведена је неисправна ниска присолка.\n"

#: src/veritysetup.c:91
#, c-format
msgid "Cannot create hash image %s for writing.\n"
msgstr "Не могу да направим хеш слику „%s“ ради уписа.\n"

#: src/veritysetup.c:158
msgid "Invalid root hash string specified.\n"
msgstr "Наведена је неисправна ниска хеша корена.\n"

#: src/veritysetup.c:326
msgid "<data_device> <hash_device>"
msgstr "<уређај_података> <уређај_хеша>"

#: src/veritysetup.c:326
msgid "format device"
msgstr "форматира уређај"

#: src/veritysetup.c:327
msgid "<data_device> <hash_device> <root_hash>"
msgstr "<уређај_података> <уређај_хеша> <хеш_корена>"

#: src/veritysetup.c:327
msgid "verify device"
msgstr "проверава уређај"

#: src/veritysetup.c:328
msgid "<name> <data_device> <hash_device> <root_hash>"
msgstr "<назив> <уређај_података> <уређај_хеша> <хеш_корена>"

#: src/veritysetup.c:328
msgid "create active device"
msgstr "прави радни уређај"

#: src/veritysetup.c:329
msgid "remove (deactivate) device"
msgstr "уклања (искључује) уређај"

#: src/veritysetup.c:330
msgid "show active device status"
msgstr "показује стање радног уређаја"

#: src/veritysetup.c:331
msgid "<hash_device>"
msgstr "<уређај_хеша>"

#: src/veritysetup.c:331
msgid "show on-disk information"
msgstr "приказује податке на-диску"

#: src/veritysetup.c:350
#, c-format
msgid ""
"\n"
"<name> is the device to create under %s\n"
"<data_device> is the data device\n"
"<hash_device> is the device containing verification data\n"
"<root_hash> hash of the root node on <hash_device>\n"
msgstr ""
"\n"
"<назив> јесте уређај за стварање под „%s“\n"
"<уређај_података> јесте уређај података\n"
"<уређај_хеша> јесте уређај који садржи податке проверавања\n"
"<хеш_корена> хеш кореног чвора на <уређају_хеша>\n"

#: src/veritysetup.c:357
#, c-format
msgid ""
"\n"
"Default compiled-in dm-verity parameters:\n"
"\tHash: %s, Data block (bytes): %u, Hash block (bytes): %u, Salt size: %u, Hash format: %u\n"
msgstr ""
"\n"
"Основни преведени параметри дм-тачности:\n"
"\tХеш: %s, Блок података (бајта): %u, Блок хеша (бајта): %u, Величина присолка: %u, Запис хеша: %u\n"

#: src/veritysetup.c:395
msgid "Do not use verity superblock"
msgstr "Не користи суперблок тачности"

#: src/veritysetup.c:396
msgid "Format type (1 - normal, 0 - original Chrome OS)"
msgstr "Врста записа (1 — обично, 0 — изворни Хром ОС)"

#: src/veritysetup.c:396
msgid "number"
msgstr "број"

#: src/veritysetup.c:397
msgid "Block size on the data device"
msgstr "Величина блока на уређају података"

#: src/veritysetup.c:398
msgid "Block size on the hash device"
msgstr "Величина блока на уређају хеша"

#: src/veritysetup.c:399
msgid "The number of blocks in the data file"
msgstr "Број блокова у датотеци података"

#: src/veritysetup.c:399
msgid "blocks"
msgstr "блокови"

#: src/veritysetup.c:400
msgid "Starting offset on the hash device"
msgstr "Почетни померај на уређају хеша"

#: src/veritysetup.c:401
msgid "Hash algorithm"
msgstr "Алгоритам хеша"

#: src/veritysetup.c:401
msgid "string"
msgstr "ниска"

#: src/veritysetup.c:402
msgid "Salt"
msgstr "Присолак"

#: src/veritysetup.c:402
msgid "hex string"
msgstr "ниска хеша"

#: src/veritysetup.c:404
msgid "Restart kernel if corruption is detected"
msgstr "Поново покреће језгро ако је откривено оштећење"

#: src/veritysetup.c:405
msgid "Ignore corruption, log it only"
msgstr "Занемарује оштећење, само га бележи у дневник"

#: src/veritysetup.c:406
msgid "Do not verify zeroed blocks"
msgstr "Не проверава нулиране блокове"

#: src/veritysetup.c:494
msgid "Option --ignore-corruption, --restart-on-corruption or --ignore-zero-blocks is allowed only for create operation.\n"
msgstr "Опција „--ignore-corruption“, „--restart-on-corruption“ или „--ignore-zero-blocks“ су дозвољене само за радње стварања.\n"

#: src/veritysetup.c:499
msgid "Option --ignore-corruption and --restart-on-corruption cannot be used together.\n"
msgstr "Опције „--ignore-corruption“ и „--restart-on-corruption“ се не могу користити заједно.\n"

#: src/cryptsetup_reencrypt.c:150
#, c-format
msgid "Cannot exclusively open %s, device in use.\n"
msgstr "Не могу изричито да отворим „%s“, уређај је у употреби.\n"

#: src/cryptsetup_reencrypt.c:164 src/cryptsetup_reencrypt.c:920
msgid "Allocation of aligned memory failed.\n"
msgstr "Додела поређане меморије није успела.\n"

#: src/cryptsetup_reencrypt.c:171
#, c-format
msgid "Cannot read device %s.\n"
msgstr "Не могу да читам уређај „%s“.\n"

#: src/cryptsetup_reencrypt.c:182
#, c-format
msgid "Marking LUKS device %s unusable.\n"
msgstr "Означавам ЛУКС уређај „%s“ неупотребљивим.\n"

#: src/cryptsetup_reencrypt.c:198
#, c-format
msgid "Cannot write device %s.\n"
msgstr "Не могу да пишем на уређају „%s“.\n"

#: src/cryptsetup_reencrypt.c:281
msgid "Cannot write reencryption log file.\n"
msgstr "Не могу да запишем датотеку дневника поновног шифровања.\n"

#: src/cryptsetup_reencrypt.c:337
msgid "Cannot read reencryption log file.\n"
msgstr "Не могу да прочитам датотеку дневника поновног шифровања.\n"

#: src/cryptsetup_reencrypt.c:375
#, c-format
msgid "Log file %s exists, resuming reencryption.\n"
msgstr "Датотека дневника „%s“ постоји, настављам поновно шифровање.\n"

#: src/cryptsetup_reencrypt.c:425
msgid "Activating temporary device using old LUKS header.\n"
msgstr "Покрећем привремени уређај користећи старо ЛУКС заглавље.\n"

#: src/cryptsetup_reencrypt.c:436
msgid "Activating temporary device using new LUKS header.\n"
msgstr "Покрећем привремени уређај користећи ново ЛУКС заглавље.\n"

#: src/cryptsetup_reencrypt.c:446
msgid "Activation of temporary devices failed.\n"
msgstr "Покретање привременог уређаја није успело.\n"

#: src/cryptsetup_reencrypt.c:472
#, c-format
msgid "New LUKS header for device %s created.\n"
msgstr "Направљено је ново ЛУКС заглавље за уређај „%s“.\n"

#: src/cryptsetup_reencrypt.c:480
#, c-format
msgid "Activated keyslot %i.\n"
msgstr "Покренути исек кључа %i.\n"

#: src/cryptsetup_reencrypt.c:506
#, c-format
msgid "LUKS header backup of device %s created.\n"
msgstr "Направљена је резерва ЛУКС заглавља за уређај „%s“.\n"

#: src/cryptsetup_reencrypt.c:554
msgid "Creation of LUKS backup headers failed.\n"
msgstr "Није успело прављење резерве ЛУКС заглавља.\n"

#: src/cryptsetup_reencrypt.c:656
#, c-format
msgid "Cannot restore LUKS header on device %s.\n"
msgstr "Не могу да повратим ЛУКС заглавље на уређају „%s“.\n"

#: src/cryptsetup_reencrypt.c:658
#, c-format
msgid "LUKS header on device %s restored.\n"
msgstr "Повраћено је ЛУКС заглавље на уређају „%s“.\n"

#: src/cryptsetup_reencrypt.c:693
#, c-format
msgid "Progress: %5.1f%%, ETA %02llu:%02llu, %4llu MiB written, speed %5.1f MiB/s%s"
msgstr "Напредовање: %5.1f%%, ЕТА %02llu:%02llu, %4llu MiB је записано, брзина %5.1f MiB/s%s"

#: src/cryptsetup_reencrypt.c:732 src/cryptsetup_reencrypt.c:811
#: src/cryptsetup_reencrypt.c:853
msgid "Cannot seek to device offset.\n"
msgstr "Не могу да премотам на померај уређаја.\n"

#: src/cryptsetup_reencrypt.c:892 src/cryptsetup_reencrypt.c:898
msgid "Cannot open temporary LUKS device.\n"
msgstr "Не могу да отворим привремени ЛУКС уређај.\n"

#: src/cryptsetup_reencrypt.c:903 src/cryptsetup_reencrypt.c:908
msgid "Cannot get device size.\n"
msgstr "Не могу да добавим величину уређаја.\n"

#: src/cryptsetup_reencrypt.c:946
msgid "Interrupted by a signal.\n"
msgstr "Прекинуто сигналом.\n"

#: src/cryptsetup_reencrypt.c:948
msgid "IO error during reencryption.\n"
msgstr "УИ грешка за време поновног шифровања.\n"

#: src/cryptsetup_reencrypt.c:978
msgid "Provided UUID is invalid.\n"
msgstr "Достављени УУИД није исправан.\n"

#: src/cryptsetup_reencrypt.c:1070
msgid "Key file can be used only with --key-slot or with exactly one key slot active.\n"
msgstr "Датотека кључа може бити коришћена само са „--key-slot“ или са тачно једним радним исеком кључа.\n"

#: src/cryptsetup_reencrypt.c:1114 src/cryptsetup_reencrypt.c:1129
#, c-format
msgid "Enter passphrase for key slot %u: "
msgstr "Унесите пропусну реч за исек кључа %u: "

#: src/cryptsetup_reencrypt.c:1178
msgid "Cannot open reencryption log file.\n"
msgstr "Не могу да отворим датотеку дневника поновног шифровања.\n"

#: src/cryptsetup_reencrypt.c:1184
msgid "No decryption in progress, provided UUID can be used only to resume suspended decryption process.\n"
msgstr "Нема описа у напретку, достављени УУИД се може користити само за настављање заустављеног процеса дешифровања.\n"

#: src/cryptsetup_reencrypt.c:1311
msgid "Reencryption block size"
msgstr "Величина блока поновног шифровања"

#: src/cryptsetup_reencrypt.c:1311
msgid "MiB"
msgstr "MiB"

#: src/cryptsetup_reencrypt.c:1315
msgid "Do not change key, no data area reencryption."
msgstr "Не мења кључ, нема поновног шифровања области података."

#: src/cryptsetup_reencrypt.c:1322
msgid "Use direct-io when accessing devices."
msgstr "Користи непосредни-уи приликом приступа уређајима."

#: src/cryptsetup_reencrypt.c:1323
msgid "Use fsync after each block."
msgstr "Користи ф-усаглашавање након сваког блока."

#: src/cryptsetup_reencrypt.c:1324
msgid "Update log file after every block."
msgstr "Освежава датотеку дневника након сваког блока."

#: src/cryptsetup_reencrypt.c:1325
msgid "Use only this slot (others will be disabled)."
msgstr "Користи само овај исек (остали ће бити искључени)."

#: src/cryptsetup_reencrypt.c:1328
msgid "Reduce data device size (move data offset). DANGEROUS!"
msgstr "Смањује величину уређаја података (премешта померај података). ОВО ЈЕ ОПАСНО!"

#: src/cryptsetup_reencrypt.c:1329
msgid "Use only specified device size (ignore rest of device). DANGEROUS!"
msgstr "Користи само наведену величину уређаја (занемарује остатак уређаја). ОВО ЈЕ ОПСАНО!"

#: src/cryptsetup_reencrypt.c:1330
msgid "Create new header on not encrypted device."
msgstr "Прави ново заглавље на нешифрованом уређају."

#: src/cryptsetup_reencrypt.c:1331
msgid "Permanently decrypt device (remove encryption)."
msgstr "Трајно дешифрује уређај (уклања шифровање)."

#: src/cryptsetup_reencrypt.c:1332
msgid "The uuid used to resume decryption."
msgstr "ууид коришћен за настављање дешифровања."

#: src/cryptsetup_reencrypt.c:1348
msgid "[OPTION...] <device>"
msgstr "[ОПЦИЈА...] <уређај>"

#: src/cryptsetup_reencrypt.c:1362
#, c-format
msgid "Reencryption will change: volume key%s%s%s%s.\n"
msgstr "Поновно шифровање ће изменити: кључ волумена%s%s%s%s.\n"

#: src/cryptsetup_reencrypt.c:1363
msgid ", set hash to "
msgstr ", поставља хеш на "

#: src/cryptsetup_reencrypt.c:1364
msgid ", set cipher to "
msgstr ", поставља шифрера на "

#: src/cryptsetup_reencrypt.c:1368
msgid "Argument required."
msgstr "Потребан је аргумент."

#: src/cryptsetup_reencrypt.c:1384
msgid "Only values between 1 MiB and 64 MiB allowed for reencryption block size."
msgstr "Само вредности између 1 MiB и 64 MiB су допуштене завеличину блока поновног шифровања."

#: src/cryptsetup_reencrypt.c:1403 src/cryptsetup_reencrypt.c:1408
msgid "Invalid device size specification."
msgstr "Неисправна одредба величине уређаја."

#: src/cryptsetup_reencrypt.c:1411
msgid "Maximum device reduce size is 64 MiB."
msgstr "Највећа величина смањења уређаја је 64 MiB."

#: src/cryptsetup_reencrypt.c:1414
msgid "Reduce size must be multiple of 512 bytes sector."
msgstr "Величина смањивања мора бити умножак одељка од 512 бајта."

#: src/cryptsetup_reencrypt.c:1418
msgid "Option --new must be used together with --reduce-device-size."
msgstr "Опција „--new“ мора да се користи са „--reduce-device-size“."

#: src/cryptsetup_reencrypt.c:1422
msgid "Option --keep-key can be used only with --hash or --iter-time."
msgstr "Опција „--keep-key“ може да се користи само са „--hash“ или „--iter-time“."

#: src/cryptsetup_reencrypt.c:1426
msgid "Option --new cannot be used together with --decrypt."
msgstr "Опција „--new“ не може да се користи са „--decrypt“."

#: src/cryptsetup_reencrypt.c:1430
msgid "Option --decrypt is incompatible with specified parameters."
msgstr "Опција „--decrypt“ није сагласна са наведеним параметрима."

#: src/cryptsetup_reencrypt.c:1434
msgid "Option --uuid is allowed only together with --decrypt."
msgstr "Опција „--uuid“ је дозвољена само заједно са „--decrypt“."

#: src/utils_tools.c:151
msgid "Error reading response from terminal.\n"
msgstr "Грешка читања одговора из терминала.\n"

#: src/utils_tools.c:173
msgid "Command successful.\n"
msgstr "Наредба је успела.\n"

#: src/utils_tools.c:191
#, c-format
msgid "Command failed with code %i"
msgstr "Наредба није успела са кодом %i"

#: src/utils_password.c:42 src/utils_password.c:74
#, c-format
msgid "Cannot check password quality: %s\n"
msgstr "Не могу да проверим квалитет лозинке: %s\n"

#: src/utils_password.c:50
#, c-format
msgid ""
"Password quality check failed:\n"
" %s\n"
msgstr ""
"Провера квалитета лозинке није успела:\n"
" %s\n"

#: src/utils_password.c:82
#, c-format
msgid "Password quality check failed: Bad passphrase (%s)\n"
msgstr "Провера квалитета лозинке није успела: Лоша шифра (%s)\n"

<<<<<<< HEAD
=======
#~ msgid "Cannot find a free loopback device.\n"
#~ msgstr "Не могу да пронађем слободан уређај повратне петље.\n"

>>>>>>> 9843014d
#~ msgid "Cannot open device %s\n"
#~ msgstr "Не могу да отворим уређај „%s“\n"

#~ msgid "Cannot use passed UUID unless decryption in progress.\n"
#~ msgstr "Не могу да користим прослеђени УУИД док је дешифровање у току.\n"

#~ msgid "Marking LUKS device %s usable.\n"
#~ msgstr "Означавам ЛУКС уређај „%s“ употребљивим.\n"

#~ msgid "WARNING: this is experimental code, it can completely break your data.\n"
#~ msgstr "УПОЗОРЕЊЕ: ово је пробни код, може потпуно да оштети ваше податке.\n"

#~ msgid "FIPS checksum verification failed.\n"
#~ msgstr "Није успела провера ФИПС провере суме.\n"<|MERGE_RESOLUTION|>--- conflicted
+++ resolved
@@ -1,15 +1,6 @@
 # Serbian translation for cryptsetup.
 # Copyright (C) 2014 Free Software Foundation, Inc.
 # This file is distributed under the same license as the cryptsetup package.
-<<<<<<< HEAD
-# Мирослав Николић <miroslavnikolic@rocketmail.com>, 2014—2016.
-msgid ""
-msgstr ""
-"Project-Id-Version: cryptsetup-1.7.3\n"
-"Report-Msgid-Bugs-To: dm-crypt@saout.de\n"
-"POT-Creation-Date: 2016-10-20 14:43+0200\n"
-"PO-Revision-Date: 2016-12-04 13:42+0200\n"
-=======
 # Мирослав Николић <miroslavnikolic@rocketmail.com>, 2014—2017.
 msgid ""
 msgstr ""
@@ -17,7 +8,6 @@
 "Report-Msgid-Bugs-To: dm-crypt@saout.de\n"
 "POT-Creation-Date: 2017-03-02 09:40+0100\n"
 "PO-Revision-Date: 2017-04-06 04:22+0200\n"
->>>>>>> 9843014d
 "Last-Translator: Мирослав Николић <miroslavnikolic@rocketmail.com>\n"
 "Language-Team: Serbian <(nothing)>\n"
 "Language: sr\n"
@@ -43,13 +33,6 @@
 #: lib/libdevmapper.c:729
 msgid "Requested dm-crypt performance options are not supported.\n"
 msgstr "Затражене опције перформанси дм-крипта нису подржане.\n"
-<<<<<<< HEAD
-
-#: lib/libdevmapper.c:735
-msgid "Requested dm-verity data corruption handling options are not supported.\n"
-msgstr "Затражене опције рада оштећених података дм-веритија нису подржане.\n"
-=======
->>>>>>> 9843014d
 
 #: lib/libdevmapper.c:735
 msgid "Requested dm-verity data corruption handling options are not supported.\n"
@@ -68,21 +51,6 @@
 msgid "Generating key (%d%% done).\n"
 msgstr "Стварам кључ (%d %% је урађено).\n"
 
-<<<<<<< HEAD
-#: lib/random.c:166
-msgid "Running in FIPS mode.\n"
-msgstr "Ради у ФИПС режиму.\n"
-
-#: lib/random.c:172
-msgid "Fatal error during RNG initialisation.\n"
-msgstr "Кобна грешка за време покретања РНГ-а.\n"
-
-#: lib/random.c:209
-msgid "Unknown RNG quality requested.\n"
-msgstr "Затражен је непознат квалитет РНГ-а.\n"
-
-#: lib/random.c:214
-=======
 #: lib/random.c:170
 msgid "Running in FIPS mode.\n"
 msgstr "Ради у ФИПС режиму.\n"
@@ -96,7 +64,6 @@
 msgstr "Затражен је непознат квалитет РНГ-а.\n"
 
 #: lib/random.c:218
->>>>>>> 9843014d
 #, c-format
 msgid "Error %d reading from RNG: %s\n"
 msgstr "Грешка %d читања из РНГ-а: %s\n"
@@ -109,11 +76,7 @@
 msgid "Cannot initialize crypto backend.\n"
 msgstr "Не могу да покренем позадинца криптографије.\n"
 
-<<<<<<< HEAD
-#: lib/setup.c:237 lib/setup.c:1193 lib/verity/verity.c:123
-=======
 #: lib/setup.c:237 lib/setup.c:1199 lib/verity/verity.c:123
->>>>>>> 9843014d
 #, c-format
 msgid "Hash algorithm %s not supported.\n"
 msgstr "Хеш алгоритам „%s“ није подржан.\n"
@@ -127,11 +90,7 @@
 msgid "Cannot determine device type. Incompatible activation of device?\n"
 msgstr "Не могу да одредим врсту уређаја. Несагласно покретање уређаја?\n"
 
-<<<<<<< HEAD
-#: lib/setup.c:289 lib/setup.c:1546
-=======
 #: lib/setup.c:289 lib/setup.c:1552
->>>>>>> 9843014d
 msgid "This operation is supported only for LUKS device.\n"
 msgstr "Ова радња је подржана само за ЛУКС уређај.\n"
 
@@ -159,19 +118,11 @@
 msgid "Header detected but device %s is too small.\n"
 msgstr "Заглавље је откривено али уређај „%s“ је премали.\n"
 
-<<<<<<< HEAD
-#: lib/setup.c:670 lib/setup.c:1429
-msgid "This operation is not supported for this device type.\n"
-msgstr "Ова радња није подржана за ову врсту уређаја.\n"
-
-#: lib/setup.c:909 lib/setup.c:1382 lib/setup.c:2273
-=======
 #: lib/setup.c:670 lib/setup.c:1435
 msgid "This operation is not supported for this device type.\n"
 msgstr "Ова радња није подржана за ову врсту уређаја.\n"
 
 #: lib/setup.c:909 lib/setup.c:1388 lib/setup.c:2279
->>>>>>> 9843014d
 #, c-format
 msgid "Device %s is not active.\n"
 msgstr "Уређај „%s“ није радан.\n"
@@ -233,30 +184,15 @@
 msgid "Unsupported VERITY hash offset.\n"
 msgstr "Неподржан померај хеша ТАЧНОСТИ.\n"
 
-<<<<<<< HEAD
-#: lib/setup.c:1286
-=======
 #: lib/setup.c:1193
 msgid "Data area overlaps with hash area.\n"
 msgstr "Област података се преклапа са облашћу хеша.\n"
 
 #: lib/setup.c:1292
->>>>>>> 9843014d
 #, c-format
 msgid "Unknown crypt device type %s requested.\n"
 msgstr "Затражена је непозната врста „%s“ криптографског уређаја.\n"
 
-<<<<<<< HEAD
-#: lib/setup.c:1396
-msgid "Cannot resize loop device.\n"
-msgstr "Не могу да променим величину уређаја петље.\n"
-
-#: lib/setup.c:1444
-msgid "Do you really want to change UUID of device?"
-msgstr "Да ли стварно желите да измените УЈИБ уређаја?"
-
-#: lib/setup.c:1554
-=======
 #: lib/setup.c:1402
 msgid "Cannot resize loop device.\n"
 msgstr "Не могу да променим величину уређаја петље.\n"
@@ -266,85 +202,45 @@
 msgstr "Да ли стварно желите да измените УЈИБ уређаја?"
 
 #: lib/setup.c:1560
->>>>>>> 9843014d
 #, c-format
 msgid "Volume %s is not active.\n"
 msgstr "Волумен „%s“ није радан.\n"
 
-<<<<<<< HEAD
-#: lib/setup.c:1565
-=======
 #: lib/setup.c:1571
->>>>>>> 9843014d
 #, c-format
 msgid "Volume %s is already suspended.\n"
 msgstr "Волумен „%s“ је већ обустављен.\n"
 
-<<<<<<< HEAD
-#: lib/setup.c:1572
-=======
 #: lib/setup.c:1578
->>>>>>> 9843014d
 #, c-format
 msgid "Suspend is not supported for device %s.\n"
 msgstr "Обустављање није подржано за уређај „%s“.\n"
 
-<<<<<<< HEAD
-#: lib/setup.c:1574
-=======
 #: lib/setup.c:1580
->>>>>>> 9843014d
 #, c-format
 msgid "Error during suspending device %s.\n"
 msgstr "Грешка за време обустављања уређаја „%s“.\n"
 
-<<<<<<< HEAD
-#: lib/setup.c:1600 lib/setup.c:1647
-=======
 #: lib/setup.c:1606 lib/setup.c:1653
->>>>>>> 9843014d
 #, c-format
 msgid "Volume %s is not suspended.\n"
 msgstr "Волумен „%s“ није обустављен.\n"
 
-<<<<<<< HEAD
-#: lib/setup.c:1614
-=======
 #: lib/setup.c:1620
->>>>>>> 9843014d
 #, c-format
 msgid "Resume is not supported for device %s.\n"
 msgstr "Настављање није подржано за уређај „%s“.\n"
 
-<<<<<<< HEAD
-#: lib/setup.c:1616 lib/setup.c:1668
-=======
 #: lib/setup.c:1622 lib/setup.c:1674
->>>>>>> 9843014d
 #, c-format
 msgid "Error during resuming device %s.\n"
 msgstr "Грешка за време настављања уређаја „%s“.\n"
 
-<<<<<<< HEAD
-#: lib/setup.c:1654 lib/setup.c:2089 lib/setup.c:2103 src/cryptsetup.c:184
-=======
 #: lib/setup.c:1660 lib/setup.c:2095 lib/setup.c:2109 src/cryptsetup.c:184
->>>>>>> 9843014d
 #: src/cryptsetup.c:248 src/cryptsetup.c:736 src/cryptsetup.c:1171
 msgid "Enter passphrase: "
 msgstr "Унесите пропусну реч: "
 
-<<<<<<< HEAD
-#: lib/setup.c:1716 lib/setup.c:1852
-msgid "Cannot add key slot, all slots disabled and no volume key provided.\n"
-msgstr "Не могу да додам исек кључа, сви исеци су искључени а није обезбеђен ниједан кључ волумена.\n"
-
-#: lib/setup.c:1725 lib/setup.c:1858 lib/setup.c:1862
-msgid "Enter any passphrase: "
-msgstr "Унесите неку пропусну реч: "
-
-#: lib/setup.c:1742 lib/setup.c:1875 lib/setup.c:1879 lib/setup.c:1941
-=======
 #: lib/setup.c:1722 lib/setup.c:1858
 msgid "Cannot add key slot, all slots disabled and no volume key provided.\n"
 msgstr "Не могу да додам исек кључа, сви исеци су искључени а није обезбеђен ниједан кључ волумена.\n"
@@ -354,40 +250,20 @@
 msgstr "Унесите неку пропусну реч: "
 
 #: lib/setup.c:1748 lib/setup.c:1881 lib/setup.c:1885 lib/setup.c:1947
->>>>>>> 9843014d
 #: src/cryptsetup.c:1001 src/cryptsetup.c:1032
 msgid "Enter new passphrase for key slot: "
 msgstr "Унесите нову пропусну реч за исек кључа: "
 
-<<<<<<< HEAD
-#: lib/setup.c:1807
-=======
 #: lib/setup.c:1813
->>>>>>> 9843014d
 #, c-format
 msgid "Key slot %d changed.\n"
 msgstr "Исек кључа „%d“ је измењен.\n"
 
-<<<<<<< HEAD
-#: lib/setup.c:1810
-=======
 #: lib/setup.c:1816
->>>>>>> 9843014d
 #, c-format
 msgid "Replaced with key slot %d.\n"
 msgstr "Замењен је исеком кључа „%d“.\n"
 
-<<<<<<< HEAD
-#: lib/setup.c:1815
-msgid "Failed to swap new key slot.\n"
-msgstr "Нисам успео да разменим нови исек кључа.\n"
-
-#: lib/setup.c:1932 lib/setup.c:2193 lib/setup.c:2206 lib/setup.c:2348
-msgid "Volume key does not match the volume.\n"
-msgstr "Кључ волумена не одговара волумену.\n"
-
-#: lib/setup.c:1970
-=======
 #: lib/setup.c:1821
 msgid "Failed to swap new key slot.\n"
 msgstr "Нисам успео да разменим нови исек кључа.\n"
@@ -397,44 +273,20 @@
 msgstr "Кључ волумена не одговара волумену.\n"
 
 #: lib/setup.c:1976
->>>>>>> 9843014d
 #, c-format
 msgid "Key slot %d is invalid.\n"
 msgstr "Исек кључа „%d“ није исправан.\n"
 
-<<<<<<< HEAD
-#: lib/setup.c:1975
-=======
 #: lib/setup.c:1981
->>>>>>> 9843014d
 #, c-format
 msgid "Key slot %d is not used.\n"
 msgstr "Исек кључа „%d“ није у употреби.\n"
 
-<<<<<<< HEAD
-#: lib/setup.c:2005 lib/setup.c:2077 lib/setup.c:2169
-=======
 #: lib/setup.c:2011 lib/setup.c:2083 lib/setup.c:2175
->>>>>>> 9843014d
 #, c-format
 msgid "Device %s already exists.\n"
 msgstr "Уређај „%s“ већ постоји.\n"
 
-<<<<<<< HEAD
-#: lib/setup.c:2180
-msgid "Incorrect volume key specified for plain device.\n"
-msgstr "Наведен је неисправан кључ волумена за обичан уређај.\n"
-
-#: lib/setup.c:2213
-msgid "Incorrect root hash specified for verity device.\n"
-msgstr "Наведен је неисправан хеш корена за уређај тачности.\n"
-
-#: lib/setup.c:2236
-msgid "Device type is not properly initialised.\n"
-msgstr "Врста уређаја није исправно покренута.\n"
-
-#: lib/setup.c:2268
-=======
 #: lib/setup.c:2186
 msgid "Incorrect volume key specified for plain device.\n"
 msgstr "Наведен је неисправан кључ волумена за обичан уређај.\n"
@@ -448,35 +300,15 @@
 msgstr "Врста уређаја није исправно покренута.\n"
 
 #: lib/setup.c:2274
->>>>>>> 9843014d
 #, c-format
 msgid "Device %s is still in use.\n"
 msgstr "Уређај „%s“ је још увеку употреби.\n"
 
-<<<<<<< HEAD
-#: lib/setup.c:2277
-=======
 #: lib/setup.c:2283
->>>>>>> 9843014d
 #, c-format
 msgid "Invalid device %s.\n"
 msgstr "Неисправан уређај „%s“.\n"
 
-<<<<<<< HEAD
-#: lib/setup.c:2298
-msgid "Function not available in FIPS mode.\n"
-msgstr "Функција није доступна у ФИПС режиму.\n"
-
-#: lib/setup.c:2304
-msgid "Volume key buffer too small.\n"
-msgstr "Међумеморија кључа волумена је премала.\n"
-
-#: lib/setup.c:2312
-msgid "Cannot retrieve volume key for plain device.\n"
-msgstr "Не могу да довучем кључ волумена за обичан уређај.\n"
-
-#: lib/setup.c:2319
-=======
 #: lib/setup.c:2304
 msgid "Function not available in FIPS mode.\n"
 msgstr "Функција није доступна у ФИПС режиму.\n"
@@ -490,16 +322,11 @@
 msgstr "Не могу да довучем кључ волумена за обичан уређај.\n"
 
 #: lib/setup.c:2325
->>>>>>> 9843014d
 #, c-format
 msgid "This operation is not supported for %s crypt device.\n"
 msgstr "Ова радња није подржана за криптографски уређај „%s“.\n"
 
-<<<<<<< HEAD
-#: lib/setup.c:2515
-=======
 #: lib/setup.c:2521
->>>>>>> 9843014d
 msgid "Dump operation is not supported for this device type.\n"
 msgstr "Радња исписа није подржана за ову врсту уређаја.\n"
 
@@ -532,11 +359,7 @@
 msgid "Cannot use offset with terminal input.\n"
 msgstr "Не могу да користим померај са улазом терминала.\n"
 
-<<<<<<< HEAD
-#: lib/utils_crypt.c:369 lib/tcrypt/tcrypt.c:468
-=======
 #: lib/utils_crypt.c:370 lib/tcrypt/tcrypt.c:468
->>>>>>> 9843014d
 msgid "Failed to open key file.\n"
 msgstr "Нисам успео да отворим датотеку кључа.\n"
 
@@ -552,19 +375,11 @@
 msgid "Error reading passphrase.\n"
 msgstr "Грешка читања пропусне речи.\n"
 
-<<<<<<< HEAD
-#: lib/utils_crypt.c:447
-msgid "Maximum keyfile size exceeded.\n"
-msgstr "Премашена је највећа величина датотеке кључа.\n"
-
-#: lib/utils_crypt.c:452
-=======
 #: lib/utils_crypt.c:448
 msgid "Maximum keyfile size exceeded.\n"
 msgstr "Премашена је највећа величина датотеке кључа.\n"
 
 #: lib/utils_crypt.c:453
->>>>>>> 9843014d
 msgid "Cannot read requested amount of data.\n"
 msgstr "Не могу да прочитам затражену количину података.\n"
 
@@ -573,21 +388,6 @@
 msgid "Device %s doesn't exist or access denied.\n"
 msgstr "Уређај „%s“ не постоји или је приступ одбијен.\n"
 
-<<<<<<< HEAD
-#: lib/utils_device.c:432
-msgid "Cannot use a loopback device, running as non-root user.\n"
-msgstr "Не могу да користим уређај повратне петље, радим као обичан корисник.\n"
-
-#: lib/utils_device.c:435
-msgid "Cannot find a free loopback device.\n"
-msgstr "Не могу да пронађем слободан уређај повратне петље.\n"
-
-#: lib/utils_device.c:442
-msgid "Attaching loopback device failed (loop device with autoclear flag is required).\n"
-msgstr "Прикачињање уређаја повратне петље није успело (потребан је уређај петље са опцијом самочишћења).\n"
-
-#: lib/utils_device.c:486
-=======
 #: lib/utils_device.c:429
 msgid "Cannot use a loopback device, running as non-root user.\n"
 msgstr "Не могу да користим уређај повратне петље, радим као обичан корисник.\n"
@@ -597,43 +397,26 @@
 msgstr "Прикачињање уређаја повратне петље није успело (потребан је уређај петље са опцијом самочишћења).\n"
 
 #: lib/utils_device.c:483
->>>>>>> 9843014d
 #, c-format
 msgid "Cannot use device %s which is in use (already mapped or mounted).\n"
 msgstr "Не могу да користим уређај „%s“ који је у употреби (већ мапиран или прикачен).\n"
 
-<<<<<<< HEAD
-#: lib/utils_device.c:490
-=======
 #: lib/utils_device.c:487
->>>>>>> 9843014d
 #, c-format
 msgid "Cannot get info about device %s.\n"
 msgstr "Не могу да добавим податке о уређају „%s“.\n"
 
-<<<<<<< HEAD
-#: lib/utils_device.c:496
-=======
 #: lib/utils_device.c:493
->>>>>>> 9843014d
 #, c-format
 msgid "Requested offset is beyond real size of device %s.\n"
 msgstr "Захтевани померај је изван стварне величине уређаја „%s“.\n"
 
-<<<<<<< HEAD
-#: lib/utils_device.c:504
-=======
 #: lib/utils_device.c:501
->>>>>>> 9843014d
 #, c-format
 msgid "Device %s has zero size.\n"
 msgstr "Уређај „%s“ има нулту величину.\n"
 
-<<<<<<< HEAD
-#: lib/utils_device.c:515
-=======
 #: lib/utils_device.c:512
->>>>>>> 9843014d
 #, c-format
 msgid "Device %s is too small.\n"
 msgstr "Уређај „%s“ је премали.\n"
@@ -2035,12 +1818,9 @@
 msgid "Password quality check failed: Bad passphrase (%s)\n"
 msgstr "Провера квалитета лозинке није успела: Лоша шифра (%s)\n"
 
-<<<<<<< HEAD
-=======
 #~ msgid "Cannot find a free loopback device.\n"
 #~ msgstr "Не могу да пронађем слободан уређај повратне петље.\n"
 
->>>>>>> 9843014d
 #~ msgid "Cannot open device %s\n"
 #~ msgstr "Не могу да отворим уређај „%s“\n"
 
