/*
 * PBKDF performance check
 * Copyright (C) 2012-2017, Red Hat, Inc. All rights reserved.
 * Copyright (C) 2012-2017, Milan Broz
<<<<<<< HEAD
=======
 * Copyright (C) 2016-2017, Ondrej Mosnacek
>>>>>>> 9843014d
 *
 * This file is free software; you can redistribute it and/or
 * modify it under the terms of the GNU Lesser General Public
 * License as published by the Free Software Foundation; either
 * version 2.1 of the License, or (at your option) any later version.
 *
 * This file is distributed in the hope that it will be useful,
 * but WITHOUT ANY WARRANTY; without even the implied warranty of
 * MERCHANTABILITY or FITNESS FOR A PARTICULAR PURPOSE.  See the GNU
 * Lesser General Public License for more details.
 *
 * You should have received a copy of the GNU Lesser General Public
 * License along with this file; if not, write to the Free Software
 * Foundation, Inc., 51 Franklin Street, Fifth Floor, Boston, MA 02110-1301 USA.
 */

#include <stdlib.h>
#include <errno.h>
#include <limits.h>
#include <time.h>
#include <sys/time.h>
#include <sys/resource.h>
#include "crypto_backend.h"

#define BENCH_MIN_MS 250
#define BENCH_MIN_MS_FAST 10
#define BENCH_PERCENT_ATLEAST 95
#define BENCH_PERCENT_ATMOST 110
#define BENCH_SAMPLES_FAST 3
#define BENCH_SAMPLES_SLOW 1

static long time_ms(struct rusage *start, struct rusage *end)
{
	int count_kernel_time = 0;
	long ms;

	if (crypt_backend_flags() & CRYPT_BACKEND_KERNEL)
		count_kernel_time = 1;

	/*
	 * FIXME: if there is no self usage info, count system time.
	 * This seem like getrusage() bug in some hypervisors...
	 */
	if (!end->ru_utime.tv_sec && !start->ru_utime.tv_sec &&
	    !end->ru_utime.tv_usec && !start->ru_utime.tv_usec)
		count_kernel_time = 1;

	ms = (end->ru_utime.tv_sec - start->ru_utime.tv_sec) * 1000;
	ms += (end->ru_utime.tv_usec - start->ru_utime.tv_usec) / 1000;

	if (count_kernel_time) {
		ms += (end->ru_stime.tv_sec - start->ru_stime.tv_sec) * 1000;
		ms += (end->ru_stime.tv_usec - start->ru_stime.tv_usec) / 1000;
	}

	return ms;
}

static long timespec_ms(struct timespec *start, struct timespec *end)
{
	return (end->tv_sec - start->tv_sec) * 1000 +
	        (end->tv_nsec - start->tv_nsec) / (1000 * 1000);
}

static int measure_argon2(const char *kdf, const char *password, size_t password_length,
			  const char *salt, size_t salt_length,
			  char *key, size_t key_length,
			  uint32_t t_cost, uint32_t m_cost, uint32_t parallel,
			  size_t samples, long ms_atleast, long *out_ms)
{
	long ms, ms_min = LONG_MAX;
	int r;
	size_t i;

	for (i = 0; i < samples; i++) {
		struct timespec tstart, tend;

		/*
		 * NOTE: We must use clock_gettime here, because Argon2 can run over
		 * multiple threads, and thus we care about real time, not CPU time!
		 */
		if (clock_gettime(CLOCK_MONOTONIC_RAW, &tstart) < 0)
			return -EINVAL;

		r = crypt_pbkdf(kdf, NULL, password, password_length, salt,
		                salt_length, key, key_length, t_cost, m_cost, parallel);
		if (r < 0)
			return r;

		if (clock_gettime(CLOCK_MONOTONIC_RAW, &tend) < 0)
			return -EINVAL;

		ms = timespec_ms(&tstart, &tend);
		if (ms < 0)
			return -EINVAL;

		if (ms < ms_atleast) {
			/* early exit */
			ms_min = ms;
			break;
		}
		if (ms < ms_min) {
			ms_min = ms;
		}
	}
	*out_ms = ms_min;
	return 0;
}

#define CONTINUE 0
#define FINAL   1
static int next_argon2_params(uint32_t *t_cost, uint32_t *m_cost,
			      uint32_t min_t_cost, uint32_t min_m_cost,
			      uint32_t max_m_cost, long ms, uint32_t target_ms)
{
	uint32_t old_t_cost, old_m_cost, new_t_cost, new_m_cost;
	uint64_t num, denom;

	old_t_cost = *t_cost;
	old_m_cost = *m_cost;

	if (ms > target_ms) {
		/* decreasing, first try to lower t_cost, then m_cost */
		num = (uint64_t)*t_cost * (uint64_t)target_ms;
		denom = (uint64_t)ms;
		new_t_cost = (uint32_t)(num / denom);
		if (new_t_cost < min_t_cost) {
			num = (uint64_t)*t_cost * (uint64_t)*m_cost *
			      (uint64_t)target_ms;
			denom = (uint64_t)min_t_cost * (uint64_t)ms;
			*t_cost = min_t_cost;
			*m_cost = (uint32_t)(num / denom);
			if (*m_cost < min_m_cost) {
				*m_cost = min_m_cost;
				return FINAL;
			}
		} else {
			*t_cost = new_t_cost;
		}
	} else {
		/* increasing, first try to increase m_cost, then t_cost */
		num = (uint64_t)*m_cost * (uint64_t)target_ms;
		denom = (uint64_t)ms;
		new_m_cost = (uint32_t)(num / denom);
		if (new_m_cost > max_m_cost) {
			num = (uint64_t)*t_cost * (uint64_t)*m_cost *
			      (uint64_t)target_ms;
			denom = (uint64_t)max_m_cost * (uint64_t)ms;
			*t_cost = (uint32_t)(num / denom);
			*m_cost = max_m_cost;
			if (*t_cost <= min_t_cost) {
				*t_cost = min_t_cost;
				return FINAL;
			}
		} else if (new_m_cost < min_m_cost) {
			*m_cost = min_m_cost;
			return FINAL;
		} else {
			*m_cost = new_m_cost;
		}
	}

	/* do not continue if it is the same as in the previous run */
	if (old_t_cost == *t_cost && old_m_cost == *m_cost)
		return FINAL;

	return CONTINUE;
}

static int crypt_argon2_check(const char *kdf, const char *password,
			      size_t password_length, const char *salt,
			      size_t salt_length, size_t key_length,
			      uint32_t min_t_cost, uint32_t max_m_cost,
			      uint32_t parallel, uint32_t target_ms,
			      uint32_t *out_t_cost, uint32_t *out_m_cost,
			      int (*progress)(uint32_t time_ms, void *usrptr),
			      void *usrptr)
{
	int r = 0;
	char *key = NULL;
	uint32_t t_cost, m_cost, min_m_cost = 8 * parallel;
	long ms;
	long ms_atleast = (long)target_ms * BENCH_PERCENT_ATLEAST / 100;
	long ms_atmost = (long)target_ms * BENCH_PERCENT_ATMOST / 100;

	if (key_length <= 0 || target_ms <= 0)
		return -EINVAL;

	if (max_m_cost < min_m_cost)
		return -EINVAL;

	key = malloc(key_length);
	if (!key)
		return -ENOMEM;

	t_cost = min_t_cost;
	m_cost = min_m_cost;

	/* 1. Find some small parameters, s. t. ms >= BENCH_MIN_MS: */
	while (1) {
		r = measure_argon2(kdf, password, password_length, salt, salt_length,
		                   key, key_length, t_cost, m_cost, parallel,
		                   BENCH_SAMPLES_FAST, BENCH_MIN_MS, &ms);
		if (!r) {
			/* Update parameters to actual measurement */
			*out_t_cost = t_cost;
			*out_m_cost = m_cost;
			if (progress && progress((uint32_t)ms, usrptr))
				r = -EINTR;
		}

		if (r < 0)
			goto out;

		if (ms >= BENCH_MIN_MS)
			break;

		if (m_cost == max_m_cost) {
			if (ms < BENCH_MIN_MS_FAST)
				t_cost *= 16;
			else {
				uint32_t new = (t_cost * BENCH_MIN_MS) / (uint32_t)ms;
				if (new == t_cost)
					break;

				t_cost = new;
			}
		} else {
			if (ms < BENCH_MIN_MS_FAST)
				m_cost *= 16;
			else {
				uint32_t new = (m_cost * BENCH_MIN_MS) / (uint32_t)ms;
				if (new == m_cost)
					break;

				m_cost = new;
			}
			if (m_cost > max_m_cost) {
				m_cost = max_m_cost;
			}
		}
	}
	/*
	 * 2. Use the params obtained in (1.) to estimate the target params.
	 * 3. Then repeatedly measure the candidate params and if they fall out of
	 * the acceptance range (+-5 %), try to improve the estimate:
	 */
	do {
		if (next_argon2_params(&t_cost, &m_cost, min_t_cost, min_m_cost,
				       max_m_cost, ms, target_ms)) {
			/* Update parameters to final computation */
			*out_t_cost = t_cost;
			*out_m_cost = m_cost;
			break;
		}

		r = measure_argon2(kdf, password, password_length, salt, salt_length,
		                   key, key_length, t_cost, m_cost, parallel,
		                   BENCH_SAMPLES_SLOW, ms_atleast, &ms);

		if (!r) {
			/* Update parameters to actual measurement */
			*out_t_cost = t_cost;
			*out_m_cost = m_cost;
			if (progress && progress((uint32_t)ms, usrptr))
				r = -EINTR;
		}

		if (r < 0)
			break;

	} while (ms < ms_atleast || ms > ms_atmost);
out:
	if (key) {
		crypt_backend_memzero(key, key_length);
		free(key);
	}
	return r;
}

/* This code benchmarks PBKDF and returns iterations/second using specified hash */
static int crypt_pbkdf_check(const char *kdf, const char *hash,
		      const char *password, size_t password_length,
		      const char *salt, size_t salt_length,
		      size_t key_length, uint32_t *iter_secs, uint32_t target_ms,
		      int (*progress)(uint32_t time_ms, void *usrptr), void *usrptr)

{
	struct rusage rstart, rend;
	int r = 0, step = 0;
	long ms = 0;
	char *key = NULL;
	uint32_t iterations;
	double PBKDF2_temp;

	if (!kdf || !hash || key_length <= 0)
		return -EINVAL;

	key = malloc(key_length);
	if (!key)
		return -ENOMEM;

	*iter_secs = 0;
	iterations = 1 << 15;
	while (1) {
		if (getrusage(RUSAGE_SELF, &rstart) < 0) {
			r = -EINVAL;
			goto out;
		}

		r = crypt_pbkdf(kdf, hash, password, password_length, salt,
				salt_length, key, key_length, iterations, 0, 0);

		if (r < 0)
			goto out;

		if (getrusage(RUSAGE_SELF, &rend) < 0) {
			r = -EINVAL;
			goto out;
		}

		ms = time_ms(&rstart, &rend);
		if (ms) {
			PBKDF2_temp = (double)iterations * target_ms / ms;
			if (PBKDF2_temp > UINT32_MAX)
				return -EINVAL;
			*iter_secs = (uint32_t)PBKDF2_temp;
		}

		if (progress && progress((uint32_t)ms, usrptr)) {
			r = -EINTR;
			goto out;
		}

		if (ms > 500)
			break;

		if (ms <= 62)
			iterations <<= 4;
		else if (ms <= 125)
			iterations <<= 3;
		else if (ms <= 250)
			iterations <<= 2;
		else
			iterations <<= 1;

		if (++step > 10 || !iterations) {
			r = -EINVAL;
			goto out;
		}
	}
out:
	if (key) {
		crypt_backend_memzero(key, key_length);
		free(key);
	}
	return r;
}

#define ARGON2_MIN_T_COST 4

int crypt_pbkdf_perf(const char *kdf, const char *hash,
		const char *password, size_t password_size,
		const char *salt, size_t salt_size,
		size_t volume_key_size, uint32_t time_ms,
		uint32_t max_memory_kb, uint32_t parallel_threads,
		uint32_t *iterations_out, uint32_t *memory_out,
		int (*progress)(uint32_t time_ms, void *usrptr), void *usrptr)
{
	int r = -EINVAL;

	if (!kdf || !iterations_out || !memory_out)
		return -EINVAL;

	*memory_out = 0;
	*iterations_out = 0;

	if (!strcmp(kdf, "pbkdf2"))
		r = crypt_pbkdf_check(kdf, hash, password, password_size,
				      salt, salt_size, volume_key_size,
				      iterations_out, time_ms, progress, usrptr);

	else if (!strncmp(kdf, "argon2", 6))
		r = crypt_argon2_check(kdf, password, password_size,
				       salt, salt_size, volume_key_size,
				       ARGON2_MIN_T_COST, max_memory_kb,
				       parallel_threads, time_ms, iterations_out,
				       memory_out, progress, usrptr);
	return r;
}<|MERGE_RESOLUTION|>--- conflicted
+++ resolved
@@ -2,10 +2,7 @@
  * PBKDF performance check
  * Copyright (C) 2012-2017, Red Hat, Inc. All rights reserved.
  * Copyright (C) 2012-2017, Milan Broz
-<<<<<<< HEAD
-=======
  * Copyright (C) 2016-2017, Ondrej Mosnacek
->>>>>>> 9843014d
  *
  * This file is free software; you can redistribute it and/or
  * modify it under the terms of the GNU Lesser General Public
