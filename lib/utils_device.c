/*
 * device backend utilities
 *
 * Copyright (C) 2004, Jana Saout <jana@saout.de>
 * Copyright (C) 2004-2007, Clemens Fruhwirth <clemens@endorphin.org>
 * Copyright (C) 2009-2017, Red Hat, Inc. All rights reserved.
 * Copyright (C) 2009-2017, Milan Broz
 *
 * This program is free software; you can redistribute it and/or
 * modify it under the terms of the GNU General Public License
 * as published by the Free Software Foundation; either version 2
 * of the License, or (at your option) any later version.
 *
 * This program is distributed in the hope that it will be useful,
 * but WITHOUT ANY WARRANTY; without even the implied warranty of
 * MERCHANTABILITY or FITNESS FOR A PARTICULAR PURPOSE.  See the
 * GNU General Public License for more details.
 *
 * You should have received a copy of the GNU General Public License
 * along with this program; if not, write to the Free Software
 * Foundation, Inc., 51 Franklin Street, Fifth Floor, Boston, MA 02110-1301 USA.
 */

#include <assert.h>
#include <string.h>
#include <stdlib.h>
#include <fcntl.h>
#include <errno.h>
#include <sys/types.h>
#include <sys/stat.h>
#include <sys/ioctl.h>
#include <linux/fs.h>
#include <unistd.h>
#ifdef HAVE_SYS_SYSMACROS_H
# include <sys/sysmacros.h>     /* for major, minor */
#endif
#ifdef HAVE_SYS_STATVFS_H
# include <sys/statvfs.h>
#endif
#include "internal.h"
#include "utils_device_locking.h"

struct device {
	char *path;

	char *file_path;
	int loop_fd;

	struct crypt_lock_handle *lh;

	int o_direct:1;
	int init_done:1;

	/* cached values */
	size_t alignment;
	size_t block_size;
};

static size_t device_fs_block_size_fd(int fd)
{
#ifdef HAVE_SYS_STATVFS_H
	struct statvfs buf;

	if (!fstatvfs(fd, &buf) && buf.f_bsize)
		return (size_t)buf.f_bsize;
#endif
	return crypt_getpagesize();
}

static size_t device_block_size_fd(int fd, size_t *min_size)
{
	struct stat st;
	size_t bsize;
	int arg;

	if (fstat(fd, &st) < 0)
		return 0;

<<<<<<< HEAD
	if (S_ISREG(st.st_mode)) {
		r = (int)crypt_getpagesize();
		bsize = r;
	}
	else if (ioctl(fd, BLKSSZGET, &bsize) >= 0)
		r = bsize;
	else
		r = -EINVAL;
=======
	if (S_ISREG(st.st_mode))
		bsize = device_fs_block_size_fd(fd);
	else {
		if (ioctl(fd, BLKSSZGET, &arg) < 0)
			bsize = crypt_getpagesize();
		else
			bsize = (size_t)arg;
	}
>>>>>>> 9843014d

	if (!min_size)
		return bsize;

	if (S_ISREG(st.st_mode)) {
		/* file can be empty as well */
		if (st.st_size > (ssize_t)bsize)
			*min_size = bsize;
		else
			*min_size = st.st_size;
	} else {
		/* block device must have at least one block */
		*min_size = bsize;
	}

	return bsize;
}

static size_t device_alignment_fd(int devfd)
{
	long alignment = DEFAULT_MEM_ALIGNMENT;

#ifdef _PC_REC_XFER_ALIGN
	alignment = fpathconf(devfd, _PC_REC_XFER_ALIGN);
	if (alignment < 0)
		alignment = DEFAULT_MEM_ALIGNMENT;
#endif
	return (size_t)alignment;
}

static int device_read_test(int devfd)
{
	char buffer[512];
	int r = -EIO;
	size_t minsize = 0, blocksize, alignment;

	blocksize = device_block_size_fd(devfd, &minsize);
	alignment = device_alignment_fd(devfd);

	if (!blocksize || !alignment)
		return -EINVAL;

	if (minsize == 0)
		return 0;

	if (minsize > sizeof(buffer))
		minsize = sizeof(buffer);

	if (read_blockwise(devfd, blocksize, alignment, buffer, minsize) == (ssize_t)minsize)
		r = 0;

	crypt_memzero(buffer, sizeof(buffer));
	return r;
}

/*
 * The direct-io is always preferred. The header is usually mapped to the same
 * device and can be accessed when the rest of device is mapped to data device.
 * Using dirct-io encsures that we do not mess with data in cache.
 * (But proper alignment should prevent this in the first place.)
 * The read test is needed to detect broken configurations (seen with remote
 * block devices) that allow open with direct-io but then fails on read.
 */
static int device_ready(struct device *device)
{
	int devfd = -1, r = 0;
	struct stat st;
	size_t tmp_size;

	if (device->o_direct) {
		log_dbg("Trying to open and read device %s with direct-io.",
			device_path(device));
		device->o_direct = 0;
		devfd = open(device_path(device), O_RDONLY | O_DIRECT);
		if (devfd >= 0) {
			if (device_read_test(devfd) == 0) {
				device->o_direct = 1;
			} else {
				close(devfd);
				devfd = -1;
			}
		}
	}

	if (devfd < 0) {
		log_dbg("Trying to open device %s without direct-io.",
			device_path(device));
		devfd = open(device_path(device), O_RDONLY);
	}

	if (devfd < 0) {
		log_err(NULL, _("Device %s doesn't exist or access denied.\n"),
			device_path(device));
		return -EINVAL;
	}

	if (fstat(devfd, &st) < 0)
		r = -EINVAL;
	else if (!S_ISBLK(st.st_mode))
		r = S_ISREG(st.st_mode) ? -ENOTBLK : -EINVAL;

	/* Allow only increase (loop device) */
	tmp_size = device_alignment_fd(devfd);
	if (tmp_size > device->alignment)
		device->alignment = tmp_size;

	tmp_size = device_block_size_fd(devfd, NULL);
	if (tmp_size > device->block_size)
		device->block_size = tmp_size;

	close(devfd);
	return r;
}

static int _open_locked(struct device *device, int flags)
{
	int fd;

	log_dbg("Opening locked device %s", device_path(device));

	if ((flags & O_ACCMODE) != O_RDONLY && device_locked_readonly(device->lh)) {
		log_dbg("Can not open locked device %s in write mode. Read lock held.", device_path(device));
		return -EAGAIN;
	}

	fd = open(device_path(device), flags);
	if (fd < 0)
		return -errno;

	if (device_locked_verify(fd, device->lh)) {
		/* fd doesn't correspond to a locked resource */
		close(fd);
		log_dbg("Failed to verify lock resource for device %s.", device_path(device));
		return -EINVAL;
	}

	return fd;
}

/*
 * in non-locked mode returns always fd or -1
 *
 * in locked mode:
 * 	opened fd or one of:
 * 	-EAGAIN : requested write mode while device being locked in via shared lock
 * 	-EINVAL : invalid lock fd state
 * 	-1	: all other errors
 */
static int device_open_internal(struct device *device, int flags)
{
	int devfd;

	flags |= O_SYNC;
	if (device->o_direct)
		flags |= O_DIRECT;

	if (device_locked(device->lh))
		devfd = _open_locked(device, flags);
	else
		devfd = open(device_path(device), flags);

	if (devfd < 0)
		log_dbg("Cannot open device %s.", device_path(device));

	return devfd;
}

int device_open(struct device *device, int flags)
{
	assert(!device_locked(device->lh));
	return device_open_internal(device, flags);
}

int device_open_locked(struct device *device, int flags)
{
	assert(!crypt_metadata_locking_enabled() || device_locked(device->lh));
	return device_open_internal(device, flags);
}

/* Avoid any read from device, expects direct-io to work. */
int device_alloc_no_check(struct device **device, const char *path)
{
	struct device *dev;

	if (!path) {
		*device = NULL;
		return 0;
	}

	dev = malloc(sizeof(struct device));
	if (!dev)
		return -ENOMEM;

	memset(dev, 0, sizeof(struct device));
	dev->path = strdup(path);
	if (!dev->path) {
		free(dev);
		return -ENOMEM;
	}
	dev->loop_fd = -1;
	dev->o_direct = 1;

	*device = dev;
	return 0;
}

int device_alloc(struct device **device, const char *path)
{
	struct device *dev;
	int r;

	r = device_alloc_no_check(&dev, path);
	if (r < 0)
		return r;

	if (dev) {
		r = device_ready(dev);
		if (!r) {
			dev->init_done = 1;
		} else if (r == -ENOTBLK) {
			/* alloc loop later */
		} else if (r < 0) {
			free(dev->path);
			free(dev);
			return -ENOTBLK;
		}
	}

	*device = dev;
	return 0;
}

void device_free(struct device *device)
{
	if (!device)
		return;

	if (device->loop_fd != -1) {
		log_dbg("Closed loop %s (%s).", device->path, device->file_path);
		close(device->loop_fd);
	}

	assert (!device_locked(device->lh));

	free(device->file_path);
	free(device->path);
	free(device);
}

/* Get block device path */
const char *device_block_path(const struct device *device)
{
	if (!device || !device->init_done)
		return NULL;

	return device->path;
}

/* Get device-mapper name of device (if possible) */
const char *device_dm_name(const struct device *device)
{
	const char *dmdir = dm_get_dir();
	size_t dmdir_len = strlen(dmdir);

	if (!device || !device->init_done)
		return NULL;

	if (strncmp(device->path, dmdir, dmdir_len))
		return NULL;

	return &device->path[dmdir_len+1];
}

/* Get path to device / file */
const char *device_path(const struct device *device)
{
	if (!device)
		return NULL;

	if (device->file_path)
		return device->file_path;

	return device->path;
}

/* block device topology ioctls, introduced in 2.6.32 */
#ifndef BLKIOMIN
#define BLKIOMIN    _IO(0x12,120)
#define BLKIOOPT    _IO(0x12,121)
#define BLKALIGNOFF _IO(0x12,122)
#endif

void device_topology_alignment(struct device *device,
			    unsigned long *required_alignment, /* bytes */
			    unsigned long *alignment_offset,   /* bytes */
			    unsigned long default_alignment)
{
	int dev_alignment_offset = 0;
	unsigned int min_io_size = 0, opt_io_size = 0;
	unsigned long temp_alignment = 0;
	int fd;

	*required_alignment = default_alignment;
	*alignment_offset = 0;

	if (!device || !device->path) //FIXME
		return;

	fd = open(device->path, O_RDONLY);
	if (fd == -1)
		return;

	/* minimum io size */
	if (ioctl(fd, BLKIOMIN, &min_io_size) == -1) {
		log_dbg("Topology info for %s not supported, using default offset %lu bytes.",
			device->path, default_alignment);
		goto out;
	}

	/* optimal io size */
	if (ioctl(fd, BLKIOOPT, &opt_io_size) == -1)
		opt_io_size = min_io_size;

	/* alignment offset, bogus -1 means misaligned/unknown */
	if (ioctl(fd, BLKALIGNOFF, &dev_alignment_offset) == -1 || dev_alignment_offset < 0)
		dev_alignment_offset = 0;
	*alignment_offset = (unsigned long)dev_alignment_offset;

	temp_alignment = (unsigned long)min_io_size;

	if (temp_alignment < (unsigned long)opt_io_size)
		temp_alignment = (unsigned long)opt_io_size;

	/* If calculated alignment is multiple of default, keep default */
	if (temp_alignment && (default_alignment % temp_alignment))
		*required_alignment = temp_alignment;

	log_dbg("Topology: IO (%u/%u), offset = %lu; Required alignment is %lu bytes.",
		min_io_size, opt_io_size, *alignment_offset, *required_alignment);
out:
	(void)close(fd);
}

size_t device_block_size(struct device *device)
{
	int fd;

	if (!device)
		return 0;

	if (device->block_size)
		return device->block_size;

	fd = open(device->file_path ?: device->path, O_RDONLY);
	if (fd >= 0) {
		device->block_size = device_block_size_fd(fd, NULL);
		close(fd);
	}

	if (!device->block_size)
		log_dbg("Cannot get block size for device %s.", device_path(device));

	return device->block_size;
}

int device_read_ahead(struct device *device, uint32_t *read_ahead)
{
	int fd, r = 0;
	long read_ahead_long;

	if (!device)
		return 0;

	if ((fd = open(device->path, O_RDONLY)) < 0)
		return 0;

	r = ioctl(fd, BLKRAGET, &read_ahead_long) ? 0 : 1;
	close(fd);

	if (r)
		*read_ahead = (uint32_t) read_ahead_long;

	return r;
}

/* Get data size in bytes */
int device_size(struct device *device, uint64_t *size)
{
	struct stat st;
	int devfd, r = -EINVAL;

	devfd = open(device->path, O_RDONLY);
	if(devfd == -1)
		return -EINVAL;

	if (fstat(devfd, &st) < 0)
		goto out;

	if (S_ISREG(st.st_mode)) {
		*size = (uint64_t)st.st_size;
		r = 0;
	} else if (ioctl(devfd, BLKGETSIZE64, size) >= 0)
		r = 0;
out:
	close(devfd);
	return r;
}

static int device_info(struct crypt_device *cd,
		       struct device *device,
		       enum devcheck device_check,
		       int *readonly, uint64_t *size)
{
	struct stat st;
	int fd = -1, r, flags = 0, real_readonly;
	uint64_t real_size;

	if (!device)
		return -ENOTBLK;

	real_readonly = 0;
	real_size = 0;

	if (stat(device->path, &st) < 0) {
		r = -EINVAL;
		goto out;
	}

	/* never wipe header on mounted device */
	if (device_check == DEV_EXCL && S_ISBLK(st.st_mode))
		flags |= O_EXCL;

	/* Try to open read-write to check whether it is a read-only device */
	/* coverity[toctou] */
	fd = open(device->path, O_RDWR | flags);
	if (fd == -1 && errno == EROFS) {
		real_readonly = 1;
		fd = open(device->path, O_RDONLY | flags);
	}

	if (fd == -1 && device_check == DEV_EXCL && errno == EBUSY) {
		r = -EBUSY;
		goto out;
	}

	if (fd == -1) {
		r = -EINVAL;
		goto out;
	}

	r = 0;
	if (S_ISREG(st.st_mode)) {
		//FIXME: add readonly check
		real_size = (uint64_t)st.st_size;
		real_size >>= SECTOR_SHIFT;
	} else {
		/* If the device can be opened read-write, i.e. readonly is still 0, then
		 * check whether BKROGET says that it is read-only. E.g. read-only loop
		 * devices may be openend read-write but are read-only according to BLKROGET
		 */
		if (real_readonly == 0 && (r = ioctl(fd, BLKROGET, &real_readonly)) < 0)
			goto out;

		r = ioctl(fd, BLKGETSIZE64, &real_size);
		if (r >= 0) {
			real_size >>= SECTOR_SHIFT;
			goto out;
		}
	}
out:
	if (fd != -1)
		close(fd);

	switch (r) {
	case 0:
		if (readonly)
			*readonly = real_readonly;
		if (size)
			*size = real_size;
		break;
	case -EBUSY:
		log_err(cd, _("Cannot use device %s which is in use "
			      "(already mapped or mounted).\n"), device->path);
		break;
	case -EACCES:
		log_err(cd, _("Cannot use device %s, permission denied.\n"), device->path);
		break;
	default:
		log_err(cd, _("Cannot get info about device %s.\n"), device->path);
	}

	return r;
}

int device_check_access(struct crypt_device *cd,
			struct device *device,
			enum devcheck device_check)
{
	return device_info(cd, device, device_check, NULL, NULL);
}

static int device_internal_prepare(struct crypt_device *cd, struct device *device)
{
	char *loop_device = NULL, *file_path = NULL;
	int r, loop_fd, readonly = 0;

	if (device->init_done)
		return 0;

	if (getuid() || geteuid()) {
		log_err(cd, _("Cannot use a loopback device, "
			      "running as non-root user.\n"));
		return -ENOTSUP;
	}

	log_dbg("Allocating a free loop device.");

	/* Keep the loop open, dettached on last close. */
	loop_fd = crypt_loop_attach(&loop_device, device->path, 0, 1, &readonly);
	if (loop_fd == -1) {
		log_err(cd, _("Attaching loopback device failed "
			"(loop device with autoclear flag is required).\n"));
		free(loop_device);
		return -EINVAL;
	}

	file_path = device->path;
	device->path = loop_device;

	r = device_ready(device);
	if (r < 0) {
		device->path = file_path;
		crypt_loop_detach(loop_device);
		free(loop_device);
		return r;
	}

	device->loop_fd = loop_fd;
	device->file_path = file_path;
	device->init_done = 1;

	return 0;
}

int device_block_adjust(struct crypt_device *cd,
			struct device *device,
			enum devcheck device_check,
			uint64_t device_offset,
			uint64_t *size,
			uint32_t *flags)
{
	int r, real_readonly;
	uint64_t real_size;

	if (!device)
		return -ENOTBLK;

	r = device_internal_prepare(cd, device);
	if (r)
		return r;

	r = device_info(cd, device, device_check, &real_readonly, &real_size);
	if (r)
		return r;

	if (device_offset >= real_size) {
		log_err(cd, _("Requested offset is beyond real size of device %s.\n"),
			device->path);
		return -EINVAL;
	}

	if (size && !*size) {
		*size = real_size;
		if (!*size) {
			log_err(cd, _("Device %s has zero size.\n"), device->path);
			return -ENOTBLK;
		}
		*size -= device_offset;
	}

	/* in case of size is set by parameter */
	if (size && ((real_size - device_offset) < *size)) {
		log_dbg("Device %s: offset = %" PRIu64 " requested size = %" PRIu64
			", backing device size = %" PRIu64,
			device->path, device_offset, *size, real_size);
		log_err(cd, _("Device %s is too small.\n"), device->path);
		return -EINVAL;
	}

	if (flags && real_readonly)
		*flags |= CRYPT_ACTIVATE_READONLY;

	if (size)
		log_dbg("Calculated device size is %" PRIu64" sectors (%s), offset %" PRIu64 ".",
		*size, real_readonly ? "RO" : "RW", device_offset);
	return 0;
}

size_t size_round_up(size_t size, size_t block)
{
	size_t s = (size + (block - 1)) / block;
	return s * block;
}

void device_disable_direct_io(struct device *device)
{
	device->o_direct = 0;
}

<<<<<<< HEAD
=======
int device_direct_io(struct device *device)
{
	return device->o_direct;
}

>>>>>>> 9843014d
int device_is_identical(struct device *device1, struct device *device2)
{
	if (device1 == device2)
		return 1;

	if (!device1 || !device2 || !device_path(device1) || !device_path(device2))
		return 0;

	/* This should be better check - major/minor for block device etc */
	if (!strcmp(device_path(device1), device_path(device2)))
		return 1;

	return 0;
<<<<<<< HEAD
=======
}

int device_is_rotational(struct device *device)
{
	struct stat st;

	if (stat(device_path(device), &st) < 0)
		return -EINVAL;

	if (!S_ISBLK(st.st_mode))
		return 0;

	return crypt_dev_is_rotational(major(st.st_rdev), minor(st.st_rdev));
}

size_t device_alignment(struct device *device)
{
	int devfd;

	if (!device->alignment) {
		devfd = open(device_path(device), O_RDONLY);
		if (devfd != -1) {
			device->alignment = device_alignment_fd(devfd);
			close(devfd);
		}
	}

	return device->alignment;
}

int device_read_lock(struct crypt_device *cd, struct device *device)
{
	if (!crypt_metadata_locking_enabled())
		return 0;

	assert(!device_locked(device->lh));

	device->lh = device_read_lock_handle(cd, device_path(device));

	if (device_locked(device->lh)) {
		log_dbg("Device %s READ lock taken.", device_path(device));
		return 0;
	}

	return -EBUSY;
}

int device_write_lock(struct crypt_device *cd, struct device *device)
{
	if (!crypt_metadata_locking_enabled())
		return 0;

	assert(!device_locked(device->lh));

	device->lh = device_write_lock_handle(cd, device_path(device));

	if (device_locked(device->lh)) {
		log_dbg("Device %s WRITE lock taken.", device_path(device));
		return 0;
	}

	return -EBUSY;
}

void device_read_unlock(struct device *device)
{
	if (!crypt_metadata_locking_enabled())
		return;

	assert(device_locked(device->lh) && device_locked_readonly(device->lh));

	device_unlock_handle(device->lh);

	log_dbg("Device %s READ lock released.", device_path(device));

	device->lh = NULL;
}

void device_write_unlock(struct device *device)
{
	if (!crypt_metadata_locking_enabled())
		return;

	assert(device_locked(device->lh) && !device_locked_readonly(device->lh));

	device_unlock_handle(device->lh);

	log_dbg("Device %s WRITE lock released.", device_path(device));

	device->lh = NULL;
>>>>>>> 9843014d
}<|MERGE_RESOLUTION|>--- conflicted
+++ resolved
@@ -76,16 +76,6 @@
 	if (fstat(fd, &st) < 0)
 		return 0;
 
-<<<<<<< HEAD
-	if (S_ISREG(st.st_mode)) {
-		r = (int)crypt_getpagesize();
-		bsize = r;
-	}
-	else if (ioctl(fd, BLKSSZGET, &bsize) >= 0)
-		r = bsize;
-	else
-		r = -EINVAL;
-=======
 	if (S_ISREG(st.st_mode))
 		bsize = device_fs_block_size_fd(fd);
 	else {
@@ -94,7 +84,6 @@
 		else
 			bsize = (size_t)arg;
 	}
->>>>>>> 9843014d
 
 	if (!min_size)
 		return bsize;
@@ -704,14 +693,11 @@
 	device->o_direct = 0;
 }
 
-<<<<<<< HEAD
-=======
 int device_direct_io(struct device *device)
 {
 	return device->o_direct;
 }
 
->>>>>>> 9843014d
 int device_is_identical(struct device *device1, struct device *device2)
 {
 	if (device1 == device2)
@@ -725,8 +711,6 @@
 		return 1;
 
 	return 0;
-<<<<<<< HEAD
-=======
 }
 
 int device_is_rotational(struct device *device)
@@ -817,5 +801,4 @@
 	log_dbg("Device %s WRITE lock released.", device_path(device));
 
 	device->lh = NULL;
->>>>>>> 9843014d
 }