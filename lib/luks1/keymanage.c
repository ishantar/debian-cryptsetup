/*
 * LUKS - Linux Unified Key Setup
 *
 * Copyright (C) 2004-2006, Clemens Fruhwirth <clemens@endorphin.org>
 * Copyright (C) 2009-2017, Red Hat, Inc. All rights reserved.
 * Copyright (C) 2013-2017, Milan Broz
 *
 * This program is free software; you can redistribute it and/or
 * modify it under the terms of the GNU General Public License
 * as published by the Free Software Foundation; either version 2
 * of the License, or (at your option) any later version.
 *
 * This program is distributed in the hope that it will be useful,
 * but WITHOUT ANY WARRANTY; without even the implied warranty of
 * MERCHANTABILITY or FITNESS FOR A PARTICULAR PURPOSE.  See the
 * GNU General Public License for more details.
 *
 * You should have received a copy of the GNU General Public License
 * along with this program; if not, write to the Free Software
 * Foundation, Inc., 51 Franklin Street, Fifth Floor, Boston, MA 02110-1301 USA.
 */

#include <sys/types.h>
#include <sys/stat.h>
#include <netinet/in.h>
#include <fcntl.h>
#include <errno.h>
#include <unistd.h>
#include <stdio.h>
#include <stdlib.h>
#include <string.h>
#include <ctype.h>
#include <assert.h>
#include <uuid/uuid.h>

#include "luks.h"
#include "af.h"
#include "internal.h"

/* Get size of struct luks_phdr with all keyslots material space */
static size_t LUKS_calculate_device_sectors(size_t keyLen)
{
	size_t keyslot_sectors, sector;
	int i;

	keyslot_sectors = AF_split_sectors(keyLen, LUKS_STRIPES);
	sector = LUKS_ALIGN_KEYSLOTS / SECTOR_SIZE;

	for (i = 0; i < LUKS_NUMKEYS; i++) {
		sector = size_round_up(sector, LUKS_ALIGN_KEYSLOTS / SECTOR_SIZE);
		sector += keyslot_sectors;
	}

	return sector;
}

int LUKS_keyslot_area(const struct luks_phdr *hdr,
	int keyslot,
	uint64_t *offset,
	uint64_t *length)
{
	if(keyslot >= LUKS_NUMKEYS || keyslot < 0)
		return -EINVAL;

	*offset = (uint64_t)hdr->keyblock[keyslot].keyMaterialOffset * SECTOR_SIZE;
	*length = AF_split_sectors(hdr->keyBytes, LUKS_STRIPES) * SECTOR_SIZE;

	return 0;
}

/* insertsort: because the array has 8 elements and it's mostly sorted. that's why */
static void LUKS_sort_keyslots(const struct luks_phdr *hdr, int *array)
{
	int i, j, x;

	for (i = 1; i < LUKS_NUMKEYS; i++) {
		j = i;
		while (j > 0 && hdr->keyblock[array[j-1]].keyMaterialOffset > hdr->keyblock[array[j]].keyMaterialOffset) {
			x = array[j];
			array[j] = array[j-1];
			array[j-1] = x;
			j--;
		}
	}
}

size_t LUKS_device_sectors(const struct luks_phdr *hdr)
{
	int sorted_areas[LUKS_NUMKEYS] = { 0, 1, 2, 3, 4, 5, 6, 7 };

	LUKS_sort_keyslots(hdr, sorted_areas);

	return hdr->keyblock[sorted_areas[LUKS_NUMKEYS-1]].keyMaterialOffset + AF_split_sectors(hdr->keyBytes, LUKS_STRIPES);
}

size_t LUKS_keyslots_offset(const struct luks_phdr *hdr)
{
	int sorted_areas[LUKS_NUMKEYS] = { 0, 1, 2, 3, 4, 5, 6, 7 };

	LUKS_sort_keyslots(hdr, sorted_areas);

	return hdr->keyblock[sorted_areas[0]].keyMaterialOffset;
}

static int LUKS_check_device_size(struct crypt_device *ctx, const struct luks_phdr *hdr)
{
	struct device *device = crypt_metadata_device(ctx);
	uint64_t dev_sectors, hdr_sectors;

	if (!hdr->keyBytes)
		return -EINVAL;

	if(device_size(device, &dev_sectors)) {
		log_dbg("Cannot get device size for device %s.", device_path(device));
		return -EIO;
	}

	dev_sectors >>= SECTOR_SHIFT;
	hdr_sectors = LUKS_device_sectors(hdr);
	log_dbg("Key length %u, device size %" PRIu64 " sectors, header size %"
		PRIu64 " sectors.", hdr->keyBytes, dev_sectors, hdr_sectors);

	if (hdr_sectors > dev_sectors) {
		log_err(ctx, _("Device %s is too small. (LUKS requires at least %" PRIu64 " bytes.)\n"),
			device_path(device), hdr_sectors * SECTOR_SIZE);
		return -EINVAL;
	}

	return 0;
}

static int LUKS_check_keyslots(struct crypt_device *ctx, const struct luks_phdr *phdr)
{
	int i, prev, next, sorted_areas[LUKS_NUMKEYS] = { 0, 1, 2, 3, 4, 5, 6, 7 };
	uint32_t secs_per_stripes = AF_split_sectors(phdr->keyBytes, LUKS_STRIPES);

	LUKS_sort_keyslots(phdr, sorted_areas);

	/* Check keyslot to prevent access outside of header and keyslot area */
	for (i = 0; i < LUKS_NUMKEYS; i++) {
		/* enforce stripes == 4000 */
		if (phdr->keyblock[i].stripes != LUKS_STRIPES) {
			log_dbg("Invalid stripes count %u in keyslot %u.",
				phdr->keyblock[i].stripes, i);
			log_err(ctx, _("LUKS keyslot %u is invalid.\n"), i);
			return -1;
		}

		/* First sectors is the header itself */
		if (phdr->keyblock[i].keyMaterialOffset * SECTOR_SIZE < sizeof(*phdr)) {
			log_dbg("Invalid offset %u in keyslot %u.",
				phdr->keyblock[i].keyMaterialOffset, i);
			log_err(ctx, _("LUKS keyslot %u is invalid.\n"), i);
			return -1;
		}

		/* Ignore following check for detached header where offset can be zero. */
		if (phdr->payloadOffset == 0)
			continue;

		if (phdr->payloadOffset <= phdr->keyblock[i].keyMaterialOffset) {
			log_dbg("Invalid offset %u in keyslot %u (beyond data area offset %u).",
				phdr->keyblock[i].keyMaterialOffset, i,
				phdr->payloadOffset);
			log_err(ctx, _("LUKS keyslot %u is invalid.\n"), i);
			return -1;
		}

		if (phdr->payloadOffset < (phdr->keyblock[i].keyMaterialOffset + secs_per_stripes)) {
			log_dbg("Invalid keyslot size %u (offset %u, stripes %u) in "
				"keyslot %u (beyond data area offset %u).",
				secs_per_stripes,
				phdr->keyblock[i].keyMaterialOffset,
				phdr->keyblock[i].stripes,
				i, phdr->payloadOffset);
			log_err(ctx, _("LUKS keyslot %u is invalid.\n"), i);
			return -1;
		}
	}

	/* check no keyslot overlaps with each other */
	for (i = 1; i < LUKS_NUMKEYS; i++) {
		prev = sorted_areas[i-1];
		next = sorted_areas[i];
		if (phdr->keyblock[next].keyMaterialOffset <
		    (phdr->keyblock[prev].keyMaterialOffset + secs_per_stripes)) {
			log_dbg("Not enough space in LUKS keyslot %d.", prev);
			log_err(ctx, _("LUKS keyslot %u is invalid.\n"), prev);
			return -1;
		}
	}
	/* do not check last keyslot on purpose, it must be tested in device size check */

	return 0;
}

static const char *dbg_slot_state(crypt_keyslot_info ki)
{
	switch(ki) {
	case CRYPT_SLOT_INACTIVE:
		return "INACTIVE";
	case CRYPT_SLOT_ACTIVE:
		return "ACTIVE";
	case CRYPT_SLOT_ACTIVE_LAST:
		return "ACTIVE_LAST";
	case CRYPT_SLOT_INVALID:
	default:
		return "INVALID";
	}
}

int LUKS_hdr_backup(const char *backup_file, struct crypt_device *ctx)
{
	struct device *device = crypt_metadata_device(ctx);
	struct luks_phdr hdr;
	int r = 0, devfd = -1;
	size_t hdr_size;
	size_t buffer_size;
	char *buffer = NULL;

	r = LUKS_read_phdr(&hdr, 1, 0, ctx);
	if (r)
		return r;

	hdr_size = LUKS_device_sectors(&hdr) << SECTOR_SHIFT;
	buffer_size = size_round_up(hdr_size, crypt_getpagesize());

	buffer = crypt_safe_alloc(buffer_size);
	if (!buffer || hdr_size < LUKS_ALIGN_KEYSLOTS || hdr_size > buffer_size) {
		r = -ENOMEM;
		goto out;
	}

	log_dbg("Storing backup of header (%zu bytes) and keyslot area (%zu bytes).",
		sizeof(hdr), hdr_size - LUKS_ALIGN_KEYSLOTS);

	log_dbg("Output backup file size: %zu bytes.", buffer_size);

	devfd = device_open(device, O_RDONLY);
	if (devfd < 0) {
		log_err(ctx, _("Device %s is not a valid LUKS device.\n"), device_path(device));
		r = -EINVAL;
		goto out;
	}

	if (read_blockwise(devfd, device_block_size(device), device_alignment(device),
			   buffer, hdr_size) < (ssize_t)hdr_size) {
		r = -EIO;
		goto out;
	}
	close(devfd);

	/* Wipe unused area, so backup cannot contain old signatures */
	if (hdr.keyblock[0].keyMaterialOffset * SECTOR_SIZE == LUKS_ALIGN_KEYSLOTS)
		memset(buffer + sizeof(hdr), 0, LUKS_ALIGN_KEYSLOTS - sizeof(hdr));

	devfd = open(backup_file, O_CREAT|O_EXCL|O_WRONLY, S_IRUSR);
	if (devfd == -1) {
		if (errno == EEXIST)
			log_err(ctx, _("Requested header backup file %s already exists.\n"), backup_file);
		else
			log_err(ctx, _("Cannot create header backup file %s.\n"), backup_file);
		r = -EINVAL;
		goto out;
	}
<<<<<<< HEAD
	if (write_buffer(devfd, buffer, buffer_size) < buffer_size) {
=======
	if (write_buffer(devfd, buffer, buffer_size) < (ssize_t)buffer_size) {
>>>>>>> 9843014d
		log_err(ctx, _("Cannot write header backup file %s.\n"), backup_file);
		r = -EIO;
		goto out;
	}

	r = 0;
out:
	if (devfd >= 0)
		close(devfd);
	crypt_memzero(&hdr, sizeof(hdr));
	crypt_safe_free(buffer);
	return r;
}

int LUKS_hdr_restore(
	const char *backup_file,
	struct luks_phdr *hdr,
	struct crypt_device *ctx)
{
	struct device *device = crypt_metadata_device(ctx);
	int r = 0, devfd = -1, diff_uuid = 0;
	ssize_t buffer_size = 0;
	char *buffer = NULL, msg[200];
	struct luks_phdr hdr_file;

	r = LUKS_read_phdr_backup(backup_file, &hdr_file, 0, ctx);
	if (r == -ENOENT)
		return r;

	if (!r)
		buffer_size = LUKS_device_sectors(&hdr_file) << SECTOR_SHIFT;

	if (r || buffer_size < LUKS_ALIGN_KEYSLOTS) {
		log_err(ctx, _("Backup file doesn't contain valid LUKS header.\n"));
		r = -EINVAL;
		goto out;
	}

	buffer = crypt_safe_alloc(buffer_size);
	if (!buffer) {
		r = -ENOMEM;
		goto out;
	}

	devfd = open(backup_file, O_RDONLY);
	if (devfd == -1) {
		log_err(ctx, _("Cannot open header backup file %s.\n"), backup_file);
		r = -EINVAL;
		goto out;
	}

	if (read_buffer(devfd, buffer, buffer_size) < buffer_size) {
		log_err(ctx, _("Cannot read header backup file %s.\n"), backup_file);
		r = -EIO;
		goto out;
	}
	close(devfd);
	devfd = -1;

	r = LUKS_read_phdr(hdr, 0, 0, ctx);
	if (r == 0) {
		log_dbg("Device %s already contains LUKS header, checking UUID and offset.", device_path(device));
		if(hdr->payloadOffset != hdr_file.payloadOffset ||
		   hdr->keyBytes != hdr_file.keyBytes) {
			log_err(ctx, _("Data offset or key size differs on device and backup, restore failed.\n"));
			r = -EINVAL;
			goto out;
		}
		if (memcmp(hdr->uuid, hdr_file.uuid, UUID_STRING_L))
			diff_uuid = 1;
	}

	if (snprintf(msg, sizeof(msg), _("Device %s %s%s"), device_path(device),
		 r ? _("does not contain LUKS header. Replacing header can destroy data on that device.") :
		     _("already contains LUKS header. Replacing header will destroy existing keyslots."),
		     diff_uuid ? _("\nWARNING: real device header has different UUID than backup!") : "") < 0) {
		r = -ENOMEM;
		goto out;
	}

	if (!crypt_confirm(ctx, msg)) {
		r = -EINVAL;
		goto out;
	}

	log_dbg("Storing backup of header (%zu bytes) and keyslot area (%zu bytes) to device %s.",
		sizeof(*hdr), buffer_size - LUKS_ALIGN_KEYSLOTS, device_path(device));

	devfd = device_open(device, O_RDWR);
	if (devfd < 0) {
		if (errno == EACCES)
			log_err(ctx, _("Cannot write to device %s, permission denied.\n"),
				device_path(device));
		else
			log_err(ctx, _("Cannot open device %s.\n"), device_path(device));
		r = -EINVAL;
		goto out;
	}

	if (write_blockwise(devfd, device_block_size(device), device_alignment(device),
			    buffer, buffer_size) < buffer_size) {
		r = -EIO;
		goto out;
	}
	close(devfd);
	devfd = -1;

	/* Be sure to reload new data */
	r = LUKS_read_phdr(hdr, 1, 0, ctx);
out:
	if (devfd >= 0)
		close(devfd);
	crypt_safe_free(buffer);
	return r;
}

/* This routine should do some just basic recovery for known problems. */
static int _keyslot_repair(struct luks_phdr *phdr, struct crypt_device *ctx)
{
	struct luks_phdr temp_phdr;
	const unsigned char *sector = (const unsigned char*)phdr;
	struct volume_key *vk;
	int i, bad, r, need_write = 0;

	if (phdr->keyBytes != 16 && phdr->keyBytes != 32 && phdr->keyBytes != 64) {
		log_err(ctx, _("Non standard key size, manual repair required.\n"));
		return -EINVAL;
	}
	/* cryptsetup 1.0 did not align to 4k, cannot repair this one */
	if (LUKS_keyslots_offset(phdr) < (LUKS_ALIGN_KEYSLOTS / SECTOR_SIZE)) {
		log_err(ctx, _("Non standard keyslots alignment, manual repair required.\n"));
		return -EINVAL;
	}

	vk = crypt_alloc_volume_key(phdr->keyBytes, NULL);

	log_verbose(ctx, _("Repairing keyslots.\n"));

	log_dbg("Generating second header with the same parameters for check.");
	/* cipherName, cipherMode, hashSpec, uuid are already null terminated */
	/* payloadOffset - cannot check */
	r = LUKS_generate_phdr(&temp_phdr, vk, phdr->cipherName, phdr->cipherMode,
			       phdr->hashSpec,phdr->uuid, LUKS_STRIPES,
			       phdr->payloadOffset, 0,
			       1, ctx);
	if (r < 0)
		goto out;

	for(i = 0; i < LUKS_NUMKEYS; ++i) {
		if (phdr->keyblock[i].active == LUKS_KEY_ENABLED)  {
			log_dbg("Skipping repair for active keyslot %i.", i);
			continue;
		}

		bad = 0;
		if (phdr->keyblock[i].keyMaterialOffset != temp_phdr.keyblock[i].keyMaterialOffset) {
			log_err(ctx, _("Keyslot %i: offset repaired (%u -> %u).\n"), i,
				(unsigned)phdr->keyblock[i].keyMaterialOffset,
				(unsigned)temp_phdr.keyblock[i].keyMaterialOffset);
			phdr->keyblock[i].keyMaterialOffset = temp_phdr.keyblock[i].keyMaterialOffset;
			bad = 1;
		}

		if (phdr->keyblock[i].stripes != temp_phdr.keyblock[i].stripes) {
			log_err(ctx, _("Keyslot %i: stripes repaired (%u -> %u).\n"), i,
				(unsigned)phdr->keyblock[i].stripes,
				(unsigned)temp_phdr.keyblock[i].stripes);
			phdr->keyblock[i].stripes = temp_phdr.keyblock[i].stripes;
			bad = 1;
		}

		/* Known case - MSDOS partition table signature */
		if (i == 6 && sector[0x1fe] == 0x55 && sector[0x1ff] == 0xaa) {
			log_err(ctx, _("Keyslot %i: bogus partition signature.\n"), i);
			bad = 1;
		}

		if(bad) {
			log_err(ctx, _("Keyslot %i: salt wiped.\n"), i);
			phdr->keyblock[i].active = LUKS_KEY_DISABLED;
			memset(&phdr->keyblock[i].passwordSalt, 0x00, LUKS_SALTSIZE);
			phdr->keyblock[i].passwordIterations = 0;
		}

		if (bad)
			need_write = 1;
	}

	/*
	 * check repair result before writting because repair can't fix out of order
	 * keyslot offsets and would corrupt header again
	 */
	if (LUKS_check_keyslots(ctx, phdr))
		r = -EINVAL;
	else if (need_write) {
		log_verbose(ctx, _("Writing LUKS header to disk.\n"));
		r = LUKS_write_phdr(phdr, ctx);
	}
out:
	if (r)
		log_err(ctx, _("Repair failed.\n"));
	crypt_free_volume_key(vk);
	crypt_memzero(&temp_phdr, sizeof(temp_phdr));
	return r;
}

static int _check_and_convert_hdr(const char *device,
				  struct luks_phdr *hdr,
				  int require_luks_device,
				  int repair,
				  struct crypt_device *ctx)
{
	int r = 0;
	unsigned int i;
	char luksMagic[] = LUKS_MAGIC;

	if(memcmp(hdr->magic, luksMagic, LUKS_MAGIC_L)) { /* Check magic */
		log_dbg("LUKS header not detected.");
		if (require_luks_device)
			log_err(ctx, _("Device %s is not a valid LUKS device.\n"), device);
		return -EINVAL;
	} else if((hdr->version = ntohs(hdr->version)) != 1) {	/* Convert every uint16/32_t item from network byte order */
		log_err(ctx, _("Unsupported LUKS version %d.\n"), hdr->version);
		return -EINVAL;
	}

	hdr->hashSpec[LUKS_HASHSPEC_L - 1] = '\0';
	if (crypt_hmac_size(hdr->hashSpec) < LUKS_DIGESTSIZE) {
		log_err(ctx, _("Requested LUKS hash %s is not supported.\n"), hdr->hashSpec);
		return -EINVAL;
	}

	/* Header detected */
	hdr->payloadOffset      = ntohl(hdr->payloadOffset);
	hdr->keyBytes           = ntohl(hdr->keyBytes);
	hdr->mkDigestIterations = ntohl(hdr->mkDigestIterations);

	for(i = 0; i < LUKS_NUMKEYS; ++i) {
		hdr->keyblock[i].active             = ntohl(hdr->keyblock[i].active);
		hdr->keyblock[i].passwordIterations = ntohl(hdr->keyblock[i].passwordIterations);
		hdr->keyblock[i].keyMaterialOffset  = ntohl(hdr->keyblock[i].keyMaterialOffset);
		hdr->keyblock[i].stripes            = ntohl(hdr->keyblock[i].stripes);
	}

	if (LUKS_check_keyslots(ctx, hdr))
		r = -EINVAL;

	/* Avoid unterminated strings */
	hdr->cipherName[LUKS_CIPHERNAME_L - 1] = '\0';
	hdr->cipherMode[LUKS_CIPHERMODE_L - 1] = '\0';
	hdr->uuid[UUID_STRING_L - 1] = '\0';

	if (repair) {
		if (r == -EINVAL)
			r = _keyslot_repair(hdr, ctx);
		else
			log_verbose(ctx, _("No known problems detected for LUKS header.\n"));
	}

	return r;
}

static void _to_lower(char *str, unsigned max_len)
{
	for(; *str && max_len; str++, max_len--)
		if (isupper(*str))
			*str = tolower(*str);
}

static void LUKS_fix_header_compatible(struct luks_phdr *header)
{
	/* Old cryptsetup expects "sha1", gcrypt allows case insensistive names,
	 * so always convert hash to lower case in header */
	_to_lower(header->hashSpec, LUKS_HASHSPEC_L);

	/* ECB mode does not use IV but dmcrypt silently allows it.
	 * Drop any IV here if ECB is used (that is not secure anyway).*/
	if (!strncmp(header->cipherMode, "ecb-", 4)) {
		memset(header->cipherMode, 0, LUKS_CIPHERMODE_L);
		strcpy(header->cipherMode, "ecb");
	}
}

int LUKS_read_phdr_backup(const char *backup_file,
			  struct luks_phdr *hdr,
			  int require_luks_device,
			  struct crypt_device *ctx)
{
	ssize_t hdr_size = sizeof(struct luks_phdr);
	int devfd = 0, r = 0;

	log_dbg("Reading LUKS header of size %d from backup file %s",
		(int)hdr_size, backup_file);

	devfd = open(backup_file, O_RDONLY);
	if (devfd == -1) {
		log_err(ctx, _("Cannot open header backup file %s.\n"), backup_file);
		return -ENOENT;
	}

	if (read_buffer(devfd, hdr, hdr_size) < hdr_size)
		r = -EIO;
	else {
		LUKS_fix_header_compatible(hdr);
		r = _check_and_convert_hdr(backup_file, hdr,
					   require_luks_device, 0, ctx);
	}

	close(devfd);
	return r;
}

int LUKS_read_phdr(struct luks_phdr *hdr,
		   int require_luks_device,
		   int repair,
		   struct crypt_device *ctx)
{
	struct device *device = crypt_metadata_device(ctx);
	ssize_t hdr_size = sizeof(struct luks_phdr);
	int devfd = 0, r = 0;

	/* LUKS header starts at offset 0, first keyslot on LUKS_ALIGN_KEYSLOTS */
	assert(sizeof(struct luks_phdr) <= LUKS_ALIGN_KEYSLOTS);

	/* Stripes count cannot be changed without additional code fixes yet */
	assert(LUKS_STRIPES == 4000);

	if (repair && !require_luks_device)
		return -EINVAL;

	log_dbg("Reading LUKS header of size %zu from device %s",
		hdr_size, device_path(device));

	devfd = device_open(device, O_RDONLY);
	if (devfd < 0) {
		log_err(ctx, _("Cannot open device %s.\n"), device_path(device));
		return -EINVAL;
	}

	if (read_blockwise(devfd, device_block_size(device), device_alignment(device),
			   hdr, hdr_size) < hdr_size)
		r = -EIO;
	else
		r = _check_and_convert_hdr(device_path(device), hdr, require_luks_device,
					   repair, ctx);

	if (!r)
		r = LUKS_check_device_size(ctx, hdr);

	/*
	 * Cryptsetup 1.0.0 did not align keyslots to 4k (very rare version).
	 * Disable direct-io to avoid possible IO errors if underlying device
	 * has bigger sector size.
	 */
	if (!r && hdr->keyblock[0].keyMaterialOffset * SECTOR_SIZE < LUKS_ALIGN_KEYSLOTS) {
		log_dbg("Old unaligned LUKS keyslot detected, disabling direct-io.");
		device_disable_direct_io(device);
	}

	/*
	 * Cryptsetup 1.0.0 did not align keyslots to 4k (very rare version).
	 * Disable direct-io to avoid possible IO errors if underlying device
	 * has bigger sector size.
	 */
	if (!r && hdr->keyblock[0].keyMaterialOffset * SECTOR_SIZE < LUKS_ALIGN_KEYSLOTS) {
		log_dbg("Old unaligned LUKS keyslot detected, disabling direct-io.");
		device_disable_direct_io(device);
	}

	close(devfd);
	return r;
}

int LUKS_write_phdr(struct luks_phdr *hdr,
		    struct crypt_device *ctx)
{
	struct device *device = crypt_metadata_device(ctx);
	ssize_t hdr_size = sizeof(struct luks_phdr);
	int devfd = 0;
	unsigned int i;
	struct luks_phdr convHdr;
	int r;

	log_dbg("Updating LUKS header of size %zu on device %s",
		sizeof(struct luks_phdr), device_path(device));

	r = LUKS_check_device_size(ctx, hdr);
	if (r)
		return r;

	devfd = device_open(device, O_RDWR);
	if (devfd < 0) {
		if (errno == EACCES)
			log_err(ctx, _("Cannot write to device %s, permission denied.\n"),
				device_path(device));
		else
			log_err(ctx, _("Cannot open device %s.\n"), device_path(device));
		return -EINVAL;
	}

	memcpy(&convHdr, hdr, hdr_size);
	memset(&convHdr._padding, 0, sizeof(convHdr._padding));

	/* Convert every uint16/32_t item to network byte order */
	convHdr.version            = htons(hdr->version);
	convHdr.payloadOffset      = htonl(hdr->payloadOffset);
	convHdr.keyBytes           = htonl(hdr->keyBytes);
	convHdr.mkDigestIterations = htonl(hdr->mkDigestIterations);
	for(i = 0; i < LUKS_NUMKEYS; ++i) {
		convHdr.keyblock[i].active             = htonl(hdr->keyblock[i].active);
		convHdr.keyblock[i].passwordIterations = htonl(hdr->keyblock[i].passwordIterations);
		convHdr.keyblock[i].keyMaterialOffset  = htonl(hdr->keyblock[i].keyMaterialOffset);
		convHdr.keyblock[i].stripes            = htonl(hdr->keyblock[i].stripes);
	}

	r = write_blockwise(devfd, device_block_size(device), device_alignment(device),
			    &convHdr, hdr_size) < hdr_size ? -EIO : 0;
	if (r)
		log_err(ctx, _("Error during update of LUKS header on device %s.\n"), device_path(device));
	close(devfd);

	/* Re-read header from disk to be sure that in-memory and on-disk data are the same. */
	if (!r) {
		r = LUKS_read_phdr(hdr, 1, 0, ctx);
		if (r)
			log_err(ctx, _("Error re-reading LUKS header after update on device %s.\n"),
				device_path(device));
	}

	return r;
}

/* Check that kernel supports requested cipher by decryption of one sector */
static int LUKS_check_cipher(struct luks_phdr *hdr, struct crypt_device *ctx)
{
	int r;
	struct volume_key *empty_key;
	char buf[SECTOR_SIZE];

	log_dbg("Checking if cipher %s-%s is usable.", hdr->cipherName, hdr->cipherMode);

	empty_key = crypt_alloc_volume_key(hdr->keyBytes, NULL);
	if (!empty_key)
		return -ENOMEM;

	/* No need to get KEY quality random but it must avoid known weak keys. */
	r = crypt_random_get(ctx, empty_key->key, empty_key->keylength, CRYPT_RND_NORMAL);
	if (!r)
		r = LUKS_decrypt_from_storage(buf, sizeof(buf), hdr->cipherName,
					      hdr->cipherMode, empty_key, 0, ctx);

	crypt_free_volume_key(empty_key);
	crypt_memzero(buf, sizeof(buf));
	return r;
}

int LUKS_generate_phdr(struct luks_phdr *header,
		       const struct volume_key *vk,
		       const char *cipherName, const char *cipherMode, const char *hashSpec,
		       const char *uuid, unsigned int stripes,
		       unsigned int alignPayload,
		       unsigned int alignOffset,
		       int detached_metadata_device,
		       struct crypt_device *ctx)
{
	unsigned int i = 0, hdr_sectors = LUKS_calculate_device_sectors(vk->keylength);
	size_t blocksPerStripeSet, currentSector;
	int r;
	uuid_t partitionUuid;
	struct crypt_pbkdf_type *pbkdf;
	double PBKDF2_temp;
	char luksMagic[] = LUKS_MAGIC;

	/* For separate metadata device allow zero alignment */
	if (alignPayload == 0 && !detached_metadata_device)
		alignPayload = DEFAULT_DISK_ALIGNMENT / SECTOR_SIZE;

	if (alignPayload && detached_metadata_device && alignPayload < hdr_sectors) {
		log_err(ctx, _("Data offset for detached LUKS header must be "
			       "either 0 or higher than header size (%d sectors).\n"),
			       hdr_sectors);
		return -EINVAL;
	}

	if (crypt_hmac_size(hashSpec) < LUKS_DIGESTSIZE) {
		log_err(ctx, _("Requested LUKS hash %s is not supported.\n"), hashSpec);
		return -EINVAL;
	}

	if (uuid && uuid_parse(uuid, partitionUuid) == -1) {
		log_err(ctx, _("Wrong LUKS UUID format provided.\n"));
		return -EINVAL;
	}
	if (!uuid)
		uuid_generate(partitionUuid);

	memset(header,0,sizeof(struct luks_phdr));

	/* Set Magic */
	memcpy(header->magic,luksMagic,LUKS_MAGIC_L);
	header->version=1;
	strncpy(header->cipherName,cipherName,LUKS_CIPHERNAME_L-1);
	strncpy(header->cipherMode,cipherMode,LUKS_CIPHERMODE_L-1);
	strncpy(header->hashSpec,hashSpec,LUKS_HASHSPEC_L-1);

	header->keyBytes=vk->keylength;

	LUKS_fix_header_compatible(header);

	r = LUKS_check_cipher(header, ctx);
	if (r < 0)
		return r;

	log_dbg("Generating LUKS header version %d using hash %s, %s, %s, MK %d bytes",
		header->version, header->hashSpec ,header->cipherName, header->cipherMode,
		header->keyBytes);

	r = crypt_random_get(ctx, header->mkDigestSalt, LUKS_SALTSIZE, CRYPT_RND_SALT);
	if(r < 0) {
		log_err(ctx, _("Cannot create LUKS header: reading random salt failed.\n"));
		return r;
	}

	/* Compute master key digest */
	pbkdf = crypt_get_pbkdf(ctx);
	r = crypt_benchmark_pbkdf_internal(ctx, pbkdf, vk->keylength);
	if (r < 0)
		return r;
	assert(pbkdf->iterations);

	PBKDF2_temp = (double)pbkdf->iterations * LUKS_MKD_ITERATIONS_MS / pbkdf->time_ms;
	if (PBKDF2_temp > (double)UINT32_MAX)
		return -EINVAL;
	header->mkDigestIterations = at_least((uint32_t)PBKDF2_temp, LUKS_MKD_ITERATIONS_MIN);

	r = crypt_pbkdf(CRYPT_KDF_PBKDF2, header->hashSpec, vk->key,vk->keylength,
			header->mkDigestSalt, LUKS_SALTSIZE,
			header->mkDigest,LUKS_DIGESTSIZE,
			header->mkDigestIterations, 0, 0);
	if(r < 0) {
		log_err(ctx, _("Cannot create LUKS header: header digest failed (using hash %s).\n"),
			header->hashSpec);
		return r;
	}

	currentSector = LUKS_ALIGN_KEYSLOTS / SECTOR_SIZE;
	blocksPerStripeSet = AF_split_sectors(vk->keylength, stripes);
	for(i = 0; i < LUKS_NUMKEYS; ++i) {
		header->keyblock[i].active = LUKS_KEY_DISABLED;
		header->keyblock[i].keyMaterialOffset = currentSector;
		header->keyblock[i].stripes = stripes;
		currentSector = size_round_up(currentSector + blocksPerStripeSet,
						LUKS_ALIGN_KEYSLOTS / SECTOR_SIZE);
	}

	if (detached_metadata_device) {
		/* for separate metadata device use alignPayload directly */
		header->payloadOffset = alignPayload;
	} else {
		/* alignOffset - offset from natural device alignment provided by topology info */
		currentSector = size_round_up(currentSector, alignPayload);
		header->payloadOffset = currentSector + alignOffset;
	}

        uuid_unparse(partitionUuid, header->uuid);

	log_dbg("Data offset %d, UUID %s, digest iterations %" PRIu32,
		header->payloadOffset, header->uuid, header->mkDigestIterations);

	return 0;
}

int LUKS_hdr_uuid_set(
	struct luks_phdr *hdr,
	const char *uuid,
	struct crypt_device *ctx)
{
	uuid_t partitionUuid;

	if (uuid && uuid_parse(uuid, partitionUuid) == -1) {
		log_err(ctx, _("Wrong LUKS UUID format provided.\n"));
		return -EINVAL;
	}
	if (!uuid)
		uuid_generate(partitionUuid);

	uuid_unparse(partitionUuid, hdr->uuid);

	return LUKS_write_phdr(hdr, ctx);
}

int LUKS_set_key(unsigned int keyIndex,
		 const char *password, size_t passwordLen,
		 struct luks_phdr *hdr, struct volume_key *vk,
		 struct crypt_device *ctx)
{
	struct volume_key *derived_key;
	char *AfKey = NULL;
	size_t AFEKSize;
	struct crypt_pbkdf_type *pbkdf;
	int r;

	if(hdr->keyblock[keyIndex].active != LUKS_KEY_DISABLED) {
		log_err(ctx, _("Key slot %d active, purge first.\n"), keyIndex);
		return -EINVAL;
	}

	/* LUKS keyslot has always at least 4000 stripes accoding to specification */
	if(hdr->keyblock[keyIndex].stripes < 4000) {
	        log_err(ctx, _("Key slot %d material includes too few stripes. Header manipulation?\n"),
			keyIndex);
	         return -EINVAL;
	}

	log_dbg("Calculating data for key slot %d", keyIndex);
	pbkdf = crypt_get_pbkdf(ctx);
	r = crypt_benchmark_pbkdf_internal(ctx, pbkdf, vk->keylength);
	if (r < 0)
		return r;
	assert(pbkdf->iterations);

	/*
	 * Final iteration count is at least LUKS_SLOT_ITERATIONS_MIN
	 */
	hdr->keyblock[keyIndex].passwordIterations =
		at_least(pbkdf->iterations, LUKS_SLOT_ITERATIONS_MIN);
	log_dbg("Key slot %d use %" PRIu32 " password iterations.", keyIndex,
		hdr->keyblock[keyIndex].passwordIterations);

	derived_key = crypt_alloc_volume_key(hdr->keyBytes, NULL);
	if (!derived_key)
		return -ENOMEM;

	r = crypt_random_get(ctx, hdr->keyblock[keyIndex].passwordSalt,
		       LUKS_SALTSIZE, CRYPT_RND_SALT);
	if (r < 0)
		goto out;

	r = crypt_pbkdf(CRYPT_KDF_PBKDF2, hdr->hashSpec, password, passwordLen,
			hdr->keyblock[keyIndex].passwordSalt, LUKS_SALTSIZE,
			derived_key->key, hdr->keyBytes,
			hdr->keyblock[keyIndex].passwordIterations, 0, 0);
	if (r < 0)
		goto out;

	/*
	 * AF splitting, the masterkey stored in vk->key is split to AfKey
	 */
	assert(vk->keylength == hdr->keyBytes);
	AFEKSize = AF_split_sectors(vk->keylength, hdr->keyblock[keyIndex].stripes) * SECTOR_SIZE;
	AfKey = crypt_safe_alloc(AFEKSize);
	if (!AfKey) {
		r = -ENOMEM;
		goto out;
	}

	log_dbg("Using hash %s for AF in key slot %d, %d stripes",
		hdr->hashSpec, keyIndex, hdr->keyblock[keyIndex].stripes);
	r = AF_split(vk->key,AfKey,vk->keylength,hdr->keyblock[keyIndex].stripes,hdr->hashSpec);
	if (r < 0)
		goto out;

	log_dbg("Updating key slot %d [0x%04x] area.", keyIndex,
		hdr->keyblock[keyIndex].keyMaterialOffset << 9);
	/* Encryption via dm */
	r = LUKS_encrypt_to_storage(AfKey,
				    AFEKSize,
				    hdr->cipherName, hdr->cipherMode,
				    derived_key,
				    hdr->keyblock[keyIndex].keyMaterialOffset,
				    ctx);
	if (r < 0)
		goto out;

	/* Mark the key as active in phdr */
	r = LUKS_keyslot_set(hdr, (int)keyIndex, 1);
	if (r < 0)
		goto out;

	r = LUKS_write_phdr(hdr, ctx);
	if (r < 0)
		goto out;

	r = 0;
out:
	crypt_safe_free(AfKey);
	crypt_free_volume_key(derived_key);
	return r;
}

/* Check whether a volume key is invalid. */
int LUKS_verify_volume_key(const struct luks_phdr *hdr,
			   const struct volume_key *vk)
{
	char checkHashBuf[LUKS_DIGESTSIZE];

	if (crypt_pbkdf(CRYPT_KDF_PBKDF2, hdr->hashSpec, vk->key, vk->keylength,
			hdr->mkDigestSalt, LUKS_SALTSIZE,
			checkHashBuf, LUKS_DIGESTSIZE,
			hdr->mkDigestIterations, 0, 0) < 0)
		return -EINVAL;

	if (memcmp(checkHashBuf, hdr->mkDigest, LUKS_DIGESTSIZE))
		return -EPERM;

	return 0;
}

/* Try to open a particular key slot */
static int LUKS_open_key(unsigned int keyIndex,
		  const char *password,
		  size_t passwordLen,
		  struct luks_phdr *hdr,
		  struct volume_key *vk,
		  struct crypt_device *ctx)
{
	crypt_keyslot_info ki = LUKS_keyslot_info(hdr, keyIndex);
	struct volume_key *derived_key;
	char *AfKey;
	size_t AFEKSize;
	int r;

	log_dbg("Trying to open key slot %d [%s].", keyIndex,
		dbg_slot_state(ki));

	if (ki < CRYPT_SLOT_ACTIVE)
		return -ENOENT;

	derived_key = crypt_alloc_volume_key(hdr->keyBytes, NULL);
	if (!derived_key)
		return -ENOMEM;

	assert(vk->keylength == hdr->keyBytes);
	AFEKSize = AF_split_sectors(vk->keylength, hdr->keyblock[keyIndex].stripes) * SECTOR_SIZE;
	AfKey = crypt_safe_alloc(AFEKSize);
	if (!AfKey) {
		r = -ENOMEM;
		goto out;
	}

	r = crypt_pbkdf(CRYPT_KDF_PBKDF2, hdr->hashSpec, password, passwordLen,
			hdr->keyblock[keyIndex].passwordSalt, LUKS_SALTSIZE,
			derived_key->key, hdr->keyBytes,
			hdr->keyblock[keyIndex].passwordIterations, 0, 0);
	if (r < 0)
		goto out;

	log_dbg("Reading key slot %d area.", keyIndex);
	r = LUKS_decrypt_from_storage(AfKey,
				      AFEKSize,
				      hdr->cipherName, hdr->cipherMode,
				      derived_key,
				      hdr->keyblock[keyIndex].keyMaterialOffset,
				      ctx);
	if (r < 0)
		goto out;

	r = AF_merge(AfKey,vk->key,vk->keylength,hdr->keyblock[keyIndex].stripes,hdr->hashSpec);
	if (r < 0)
		goto out;

	r = LUKS_verify_volume_key(hdr, vk);

	/* Allow only empty passphrase with null cipher */
	if (!r && !strcmp(hdr->cipherName, "cipher_null") && passwordLen)
		r = -EPERM;

	if (!r)
		log_verbose(ctx, _("Key slot %d unlocked.\n"), keyIndex);
out:
	crypt_safe_free(AfKey);
	crypt_free_volume_key(derived_key);
	return r;
}

int LUKS_open_key_with_hdr(int keyIndex,
			   const char *password,
			   size_t passwordLen,
			   struct luks_phdr *hdr,
			   struct volume_key **vk,
			   struct crypt_device *ctx)
{
	unsigned int i;
	int r;

	*vk = crypt_alloc_volume_key(hdr->keyBytes, NULL);

	if (keyIndex >= 0) {
		r = LUKS_open_key(keyIndex, password, passwordLen, hdr, *vk, ctx);
		return (r < 0) ? r : keyIndex;
	}

	for(i = 0; i < LUKS_NUMKEYS; i++) {
		r = LUKS_open_key(i, password, passwordLen, hdr, *vk, ctx);
		if(r == 0)
			return i;

		/* Do not retry for errors that are no -EPERM or -ENOENT,
		   former meaning password wrong, latter key slot inactive */
		if ((r != -EPERM) && (r != -ENOENT))
			return r;
	}
	/* Warning, early returns above */
	log_err(ctx, _("No key available with this passphrase.\n"));
	return -EPERM;
}

int LUKS_del_key(unsigned int keyIndex,
		 struct luks_phdr *hdr,
		 struct crypt_device *ctx)
{
	struct device *device = crypt_metadata_device(ctx);
	unsigned int startOffset, endOffset;
	int r;

	r = LUKS_read_phdr(hdr, 1, 0, ctx);
	if (r)
		return r;

	r = LUKS_keyslot_set(hdr, keyIndex, 0);
	if (r) {
		log_err(ctx, _("Key slot %d is invalid, please select keyslot between 0 and %d.\n"),
			keyIndex, LUKS_NUMKEYS - 1);
		return r;
	}

	/* secure deletion of key material */
	startOffset = hdr->keyblock[keyIndex].keyMaterialOffset;
	endOffset = startOffset + AF_split_sectors(hdr->keyBytes, hdr->keyblock[keyIndex].stripes);

	r = crypt_wipe_device(ctx, device, CRYPT_WIPE_SPECIAL, startOffset * SECTOR_SIZE,
			      (endOffset - startOffset) * SECTOR_SIZE,
			      (endOffset - startOffset) * SECTOR_SIZE, NULL, NULL);
	if (r) {
		if (r == -EACCES) {
			log_err(ctx, _("Cannot write to device %s, permission denied.\n"),
				device_path(device));
			r = -EINVAL;
		} else
			log_err(ctx, _("Cannot wipe device %s.\n"),
				device_path(device));
		return r;
	}

	/* Wipe keyslot info */
	memset(&hdr->keyblock[keyIndex].passwordSalt, 0, LUKS_SALTSIZE);
	hdr->keyblock[keyIndex].passwordIterations = 0;

	r = LUKS_write_phdr(hdr, ctx);

	return r;
}

crypt_keyslot_info LUKS_keyslot_info(struct luks_phdr *hdr, int keyslot)
{
	int i;

	if(keyslot >= LUKS_NUMKEYS || keyslot < 0)
		return CRYPT_SLOT_INVALID;

	if (hdr->keyblock[keyslot].active == LUKS_KEY_DISABLED)
		return CRYPT_SLOT_INACTIVE;

	if (hdr->keyblock[keyslot].active != LUKS_KEY_ENABLED)
		return CRYPT_SLOT_INVALID;

	for(i = 0; i < LUKS_NUMKEYS; i++)
		if(i != keyslot && hdr->keyblock[i].active == LUKS_KEY_ENABLED)
			return CRYPT_SLOT_ACTIVE;

	return CRYPT_SLOT_ACTIVE_LAST;
}

int LUKS_keyslot_find_empty(struct luks_phdr *hdr)
{
	int i;

	for (i = 0; i < LUKS_NUMKEYS; i++)
		if(hdr->keyblock[i].active == LUKS_KEY_DISABLED)
			break;

	if (i == LUKS_NUMKEYS)
		return -EINVAL;

	return i;
}

int LUKS_keyslot_active_count(struct luks_phdr *hdr)
{
	int i, num = 0;

	for (i = 0; i < LUKS_NUMKEYS; i++)
		if(hdr->keyblock[i].active == LUKS_KEY_ENABLED)
			num++;

	return num;
}

int LUKS_keyslot_set(struct luks_phdr *hdr, int keyslot, int enable)
{
	crypt_keyslot_info ki = LUKS_keyslot_info(hdr, keyslot);

	if (ki == CRYPT_SLOT_INVALID)
		return -EINVAL;

	hdr->keyblock[keyslot].active = enable ? LUKS_KEY_ENABLED : LUKS_KEY_DISABLED;
	log_dbg("Key slot %d was %s in LUKS header.", keyslot, enable ? "enabled" : "disabled");
	return 0;
}

int LUKS1_activate(struct crypt_device *cd,
		   const char *name,
		   struct volume_key *vk,
		   uint32_t flags)
{
	int r;
	char *dm_cipher = NULL;
	enum devcheck device_check;
	struct crypt_dm_active_device dmd = {
		.target = DM_CRYPT,
		.uuid   = crypt_get_uuid(cd),
		.flags  = flags,
		.size   = 0,
		.data_device = crypt_data_device(cd),
		.u.crypt = {
			.cipher = NULL,
			.vk     = vk,
			.offset = crypt_get_data_offset(cd),
			.iv_offset = 0,
			.sector_size = crypt_get_sector_size(cd),
		}
	};

	if (dmd.flags & CRYPT_ACTIVATE_SHARED)
		device_check = DEV_SHARED;
	else
		device_check = DEV_EXCL;

	r = device_block_adjust(cd, dmd.data_device, device_check,
				 dmd.u.crypt.offset, &dmd.size, &dmd.flags);
	if (r)
		return r;

	r = asprintf(&dm_cipher, "%s-%s", crypt_get_cipher(cd), crypt_get_cipher_mode(cd));
	if (r < 0)
		return -ENOMEM;

	dmd.u.crypt.cipher = dm_cipher;
	r = dm_create_device(cd, name, CRYPT_LUKS1, &dmd, 0);

	free(dm_cipher);
	return r;
}<|MERGE_RESOLUTION|>--- conflicted
+++ resolved
@@ -263,11 +263,7 @@
 		r = -EINVAL;
 		goto out;
 	}
-<<<<<<< HEAD
-	if (write_buffer(devfd, buffer, buffer_size) < buffer_size) {
-=======
 	if (write_buffer(devfd, buffer, buffer_size) < (ssize_t)buffer_size) {
->>>>>>> 9843014d
 		log_err(ctx, _("Cannot write header backup file %s.\n"), backup_file);
 		r = -EIO;
 		goto out;
@@ -616,16 +612,6 @@
 
 	if (!r)
 		r = LUKS_check_device_size(ctx, hdr);
-
-	/*
-	 * Cryptsetup 1.0.0 did not align keyslots to 4k (very rare version).
-	 * Disable direct-io to avoid possible IO errors if underlying device
-	 * has bigger sector size.
-	 */
-	if (!r && hdr->keyblock[0].keyMaterialOffset * SECTOR_SIZE < LUKS_ALIGN_KEYSLOTS) {
-		log_dbg("Old unaligned LUKS keyslot detected, disabling direct-io.");
-		device_disable_direct_io(device);
-	}
 
 	/*
 	 * Cryptsetup 1.0.0 did not align keyslots to 4k (very rare version).
