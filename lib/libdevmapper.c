--- conflicted
+++ resolved
@@ -169,22 +169,8 @@
 				  unsigned verity_min,
 				  unsigned verity_patch)
 {
-<<<<<<< HEAD
-	if (verity_maj > 0)
-		_dm_crypt_flags |= DM_VERITY_SUPPORTED;
-	else
-		return;
-	/*
-	 * ignore_corruption, restart_on corruption is available since 1.2 (kernel 4.1)
-	 * ignore_zero_blocks since 1.3 (kernel 4.5)
-	 * (but some dm-verity targets 1.2 don't support it)
-	 */
-	if (_dm_satisfies_version(1, 3, verity_maj, verity_min))
-		_dm_crypt_flags |= DM_VERITY_ON_CORRUPTION_SUPPORTED;
-=======
 	if (_dm_verity_checked || verity_maj == 0)
 		return;
->>>>>>> 9843014d
 
 	log_dbg("Detected dm-verity version %i.%i.%i.",
 		verity_maj, verity_min, verity_patch);
@@ -617,11 +603,7 @@
 {
 	int max_size, r, num_options = 0;
 	char *params = NULL, *hexroot = NULL, *hexsalt = NULL;
-<<<<<<< HEAD
-	char features[256];
-=======
 	char features[256], fec_features[256];
->>>>>>> 9843014d
 
 	if (!vp || !dmd)
 		return NULL;
@@ -638,8 +620,6 @@
 	if (flags & CRYPT_ACTIVATE_IGNORE_ZERO_BLOCKS)
 		num_options++;
 
-<<<<<<< HEAD
-=======
 	if (dmd->u.verity.fec_device) {
 		num_options += 8;
 		snprintf(fec_features, sizeof(fec_features)-1,
@@ -649,7 +629,6 @@
 	} else
 		*fec_features = '\0';
 
->>>>>>> 9843014d
 	if (num_options)
 		snprintf(features, sizeof(features)-1, " %d%s%s%s", num_options,
 		(flags & CRYPT_ACTIVATE_IGNORE_CORRUPTION) ? " ignore_corruption" : "",
@@ -674,31 +653,19 @@
 	max_size = strlen(hexroot) + strlen(hexsalt) +
 		   strlen(device_block_path(dmd->data_device)) +
 		   strlen(device_block_path(dmd->u.verity.hash_device)) +
-<<<<<<< HEAD
-		   strlen(vp->hash_name) + strlen(features) + 128;
-=======
 		   strlen(vp->hash_name) + strlen(features) + strlen(fec_features) + 128;
->>>>>>> 9843014d
 
 	params = crypt_safe_alloc(max_size);
 	if (!params)
 		goto out;
 
 	r = snprintf(params, max_size,
-<<<<<<< HEAD
-		     "%u %s %s %u %u %" PRIu64 " %" PRIu64 " %s %s %s %s",
-=======
 		     "%u %s %s %u %u %" PRIu64 " %" PRIu64 " %s %s %s%s%s",
->>>>>>> 9843014d
 		     vp->hash_type, device_block_path(dmd->data_device),
 		     device_block_path(dmd->u.verity.hash_device),
 		     vp->data_block_size, vp->hash_block_size,
 		     vp->data_size, dmd->u.verity.hash_offset,
-<<<<<<< HEAD
-		     vp->hash_name, hexroot, hexsalt, features);
-=======
 		     vp->hash_name, hexroot, hexsalt, features, fec_features);
->>>>>>> 9843014d
 	if (r < 0 || r >= max_size) {
 		crypt_safe_free(params);
 		params = NULL;
@@ -883,8 +850,6 @@
 	return r;
 }
 
-<<<<<<< HEAD
-=======
 static int _dm_simple(int task, const char *name, int udev_wait)
 {
 	int r = 0;
@@ -907,7 +872,6 @@
 
 	if (udev_wait)
 		(void)_dm_udev_wait(cookie);
->>>>>>> 9843014d
 out:
 	dm_task_destroy(dmt);
 	return r;
@@ -1221,13 +1185,10 @@
 		table_params = get_dm_crypt_params(dmd, dmd_flags);
 	else if (dmd->target == DM_VERITY)
 		table_params = get_dm_verity_params(dmd->u.verity.vp, dmd, dmd_flags);
-<<<<<<< HEAD
-=======
 	else if (dmd->target == DM_INTEGRITY)
 		table_params = get_dm_integrity_params(dmd, dmd_flags);
 	else
 		goto out;
->>>>>>> 9843014d
 
 	r = _dm_create_device(name, type, dmd->data_device, dmd_flags,
 			      dmd->uuid, dmd->size, dmd->target, table_params, reload);
@@ -1244,21 +1205,12 @@
 
 	if (r == -EINVAL &&
 	    dmd_flags & (CRYPT_ACTIVATE_SAME_CPU_CRYPT|CRYPT_ACTIVATE_SUBMIT_FROM_CRYPT_CPUS) &&
-<<<<<<< HEAD
-	    !(dm_flags() & (DM_SAME_CPU_CRYPT_SUPPORTED|DM_SUBMIT_FROM_CRYPT_CPUS_SUPPORTED)))
-=======
 	    !(dmt_flags & (DM_SAME_CPU_CRYPT_SUPPORTED|DM_SUBMIT_FROM_CRYPT_CPUS_SUPPORTED)))
->>>>>>> 9843014d
 		log_err(cd, _("Requested dm-crypt performance options are not supported.\n"));
 
 	if (r == -EINVAL && dmd_flags & (CRYPT_ACTIVATE_IGNORE_CORRUPTION|
 					  CRYPT_ACTIVATE_RESTART_ON_CORRUPTION|
 					  CRYPT_ACTIVATE_IGNORE_ZERO_BLOCKS) &&
-<<<<<<< HEAD
-	    !(dm_flags() & DM_VERITY_ON_CORRUPTION_SUPPORTED))
-		log_err(cd, _("Requested dm-verity data corruption handling options are not supported.\n"));
-
-=======
 	    !(dmt_flags & DM_VERITY_ON_CORRUPTION_SUPPORTED))
 		log_err(cd, _("Requested dm-verity data corruption handling options are not supported.\n"));
 
@@ -1273,7 +1225,6 @@
 			log_err(cd, _("Requested sector_size option is not supported.\n"));
 	}
 out:
->>>>>>> 9843014d
 	crypt_safe_free(table_params);
 	dm_exit_context();
 	return r;
@@ -1576,11 +1527,7 @@
 	uint64_t val64;
 	ssize_t len;
 	char *str, *str2, *arg;
-<<<<<<< HEAD
-	unsigned int i;
-=======
 	unsigned int i, features;
->>>>>>> 9843014d
 	int r;
 	struct device *data_device = NULL, *hash_device = NULL, *fec_device = NULL;
 	char *hash_name = NULL, *root_hash = NULL, *salt = NULL, *fec_dev_str = NULL;
@@ -1773,35 +1720,6 @@
 		}
 	}
 
-<<<<<<< HEAD
-	/* Features section, available since verity target version 1.3 */
-	if (params) {
-		/* Number of arguments */
-		val64 = strtoull(params, &params, 10);
-		if (*params != ' ')
-			return -EINVAL;
-		params++;
-
-		for (i = 0; i < val64; i++) {
-			if (!params)
-				return -EINVAL;
-			arg = strsep(&params, " ");
-			if (!strcasecmp(arg, "ignore_corruption"))
-				dmd->flags |= CRYPT_ACTIVATE_IGNORE_CORRUPTION;
-			else if (!strcasecmp(arg, "restart_on_corruption"))
-				dmd->flags |= CRYPT_ACTIVATE_RESTART_ON_CORRUPTION;
-			else if (!strcasecmp(arg, "ignore_zero_blocks"))
-				dmd->flags |= CRYPT_ACTIVATE_IGNORE_ZERO_BLOCKS;
-			else /* unknown option */
-				return -EINVAL;
-		}
-
-		/* All parameters should be processed */
-		if (params)
-			return -EINVAL;
-	}
-
-=======
 	if (data_device)
 		dmd->data_device = data_device;
 	if (hash_device)
@@ -1816,7 +1734,6 @@
 		vp->salt = salt;
 	if (vp && fec_dev_str)
 		vp->fec_device = fec_dev_str;
->>>>>>> 9843014d
 	return 0;
 err:
 	device_free(data_device);
