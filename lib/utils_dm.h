/*
 * libdevmapper - device-mapper backend for cryptsetup
 *
 * Copyright (C) 2004, Jana Saout <jana@saout.de>
 * Copyright (C) 2004-2007, Clemens Fruhwirth <clemens@endorphin.org>
 * Copyright (C) 2009-2017, Red Hat, Inc. All rights reserved.
 * Copyright (C) 2009-2017, Milan Broz
 *
 * This program is free software; you can redistribute it and/or
 * modify it under the terms of the GNU General Public License
 * as published by the Free Software Foundation; either version 2
 * of the License, or (at your option) any later version.
 *
 * This program is distributed in the hope that it will be useful,
 * but WITHOUT ANY WARRANTY; without even the implied warranty of
 * MERCHANTABILITY or FITNESS FOR A PARTICULAR PURPOSE.  See the
 * GNU General Public License for more details.
 *
 * You should have received a copy of the GNU General Public License
 * along with this program; if not, write to the Free Software
 * Foundation, Inc., 51 Franklin Street, Fifth Floor, Boston, MA 02110-1301 USA.
 */

#ifndef _UTILS_DM_H
#define _UTILS_DM_H

/* device-mapper library helpers */
#include <inttypes.h>

struct crypt_device;
struct volume_key;
struct crypt_params_verity;
struct device;

/* Device mapper backend - kernel support flags */
#define DM_KEY_WIPE_SUPPORTED (1 << 0)	/* key wipe message */
#define DM_LMK_SUPPORTED      (1 << 1)	/* lmk mode */
#define DM_SECURE_SUPPORTED   (1 << 2)	/* wipe (secure) buffer flag */
#define DM_PLAIN64_SUPPORTED  (1 << 3)	/* plain64 IV */
#define DM_DISCARDS_SUPPORTED (1 << 4)	/* discards/TRIM option is supported */
#define DM_VERITY_SUPPORTED   (1 << 5)	/* dm-verity target supported */
#define DM_TCW_SUPPORTED      (1 << 6)	/* tcw (TCRYPT CBC with whitening) */
#define DM_SAME_CPU_CRYPT_SUPPORTED (1 << 7) /* same_cpu_crypt */
#define DM_SUBMIT_FROM_CRYPT_CPUS_SUPPORTED (1 << 8) /* submit_from_crypt_cpus */
#define DM_VERITY_ON_CORRUPTION_SUPPORTED (1 << 9) /* ignore/restart_on_corruption, ignore_zero_block */
<<<<<<< HEAD
=======
#define DM_VERITY_FEC_SUPPORTED (1 << 10) /* Forward Error Correction (FEC) */
#define DM_KERNEL_KEYRING_SUPPORTED (1 << 11) /* dm-crypt allows loading kernel keyring keys */
#define DM_INTEGRITY_SUPPORTED (1 << 12) /* dm-integrity target supported */
#define DM_SECTOR_SIZE_SUPPORTED (1 << 13) /* support for sector size setting in dm-crypt/dm-integrity */
#define DM_CAPI_STRING_SUPPORTED (1 << 14) /* support for cryptoapi format cipher definition */
#define DM_DEFERRED_SUPPORTED (1 << 15) /* deferred removal of device */
>>>>>>> 9843014d

typedef enum { DM_CRYPT = 0, DM_VERITY, DM_INTEGRITY, DM_UNKNOWN } dm_target_type;

int dm_flags(dm_target_type target, uint32_t *flags);

#define DM_ACTIVE_DEVICE	(1 << 0)
#define DM_ACTIVE_UUID		(1 << 1)

#define DM_ACTIVE_CRYPT_CIPHER	(1 << 2)
#define DM_ACTIVE_CRYPT_KEYSIZE	(1 << 3)
#define DM_ACTIVE_CRYPT_KEY	(1 << 4)

#define DM_ACTIVE_VERITY_ROOT_HASH	(1 << 5)
#define DM_ACTIVE_VERITY_HASH_DEVICE	(1 << 6)
#define DM_ACTIVE_VERITY_PARAMS		(1 << 7)

struct crypt_dm_active_device {
	dm_target_type target;
	uint64_t size;		/* active device size */
	uint32_t flags;		/* activation flags */
	const char *uuid;
	struct device *data_device;
	union {
	struct {
		const char *cipher;
		const char *integrity;
		char *key_description;

		/* Active key for device */
		struct volume_key *vk;

		/* struct crypt_active_device */
		uint64_t offset;	/* offset in sectors */
		uint64_t iv_offset;	/* IV initilisation sector */
		uint32_t tag_size;	/* additional on-disk tag size */
		uint32_t sector_size;	/* encryption sector size */
	} crypt;
	struct {
		struct device *hash_device;
		struct device *fec_device;

		const char *root_hash;
		uint32_t root_hash_size;

		uint64_t hash_offset;	/* hash offset in blocks (not header) */
		uint64_t hash_blocks;	/* size of hash device (in hash blocks) */
		uint64_t fec_offset;	/* FEC offset in blocks (not header) */
		uint64_t fec_blocks;	/* size of FEC device (in hash blocks) */
		struct crypt_params_verity *vp;
	} verity;
	struct {
		uint64_t journal_size;
		uint32_t journal_watermark;
		uint32_t journal_commit_time;
		uint32_t interleave_sectors;
		uint32_t tag_size;
		uint64_t offset;	/* offset in sectors */
		uint32_t sector_size;	/* integrity sector size */
		uint32_t buffer_sectors;

		const char *integrity;
		/* Active key for device */
		struct volume_key *vk;

		const char *journal_integrity;
		struct volume_key *journal_integrity_key;

		const char *journal_crypt;
		struct volume_key *journal_crypt_key;
	} integrity;
	} u;
};

void dm_backend_init(void);
void dm_backend_exit(void);

int dm_remove_device(struct crypt_device *cd, const char *name, uint32_t flags);
int dm_status_device(struct crypt_device *cd, const char *name);
int dm_status_suspended(struct crypt_device *cd, const char *name);
int dm_status_verity_ok(struct crypt_device *cd, const char *name);
int dm_query_device(struct crypt_device *cd, const char *name,
		    uint32_t get_flags, struct crypt_dm_active_device *dmd);
int dm_create_device(struct crypt_device *cd, const char *name,
		     const char *type, struct crypt_dm_active_device *dmd,
		     int reload);
int dm_suspend_and_wipe_key(struct crypt_device *cd, const char *name);
int dm_resume_and_reinstate_key(struct crypt_device *cd, const char *name,
				const struct volume_key *vk);

const char *dm_get_dir(void);

int lookup_dm_dev_by_uuid(const char *uuid, const char *type);

/* These are DM helpers used only by utils_devpath file */
int dm_is_dm_device(int major, int minor);
int dm_is_dm_kernel_name(const char *name);
char *dm_device_path(const char *prefix, int major, int minor);

#endif /* _UTILS_DM_H */<|MERGE_RESOLUTION|>--- conflicted
+++ resolved
@@ -43,15 +43,12 @@
 #define DM_SAME_CPU_CRYPT_SUPPORTED (1 << 7) /* same_cpu_crypt */
 #define DM_SUBMIT_FROM_CRYPT_CPUS_SUPPORTED (1 << 8) /* submit_from_crypt_cpus */
 #define DM_VERITY_ON_CORRUPTION_SUPPORTED (1 << 9) /* ignore/restart_on_corruption, ignore_zero_block */
-<<<<<<< HEAD
-=======
 #define DM_VERITY_FEC_SUPPORTED (1 << 10) /* Forward Error Correction (FEC) */
 #define DM_KERNEL_KEYRING_SUPPORTED (1 << 11) /* dm-crypt allows loading kernel keyring keys */
 #define DM_INTEGRITY_SUPPORTED (1 << 12) /* dm-integrity target supported */
 #define DM_SECTOR_SIZE_SUPPORTED (1 << 13) /* support for sector size setting in dm-crypt/dm-integrity */
 #define DM_CAPI_STRING_SUPPORTED (1 << 14) /* support for cryptoapi format cipher definition */
 #define DM_DEFERRED_SUPPORTED (1 << 15) /* deferred removal of device */
->>>>>>> 9843014d
 
 typedef enum { DM_CRYPT = 0, DM_VERITY, DM_INTEGRITY, DM_UNKNOWN } dm_target_type;
 
