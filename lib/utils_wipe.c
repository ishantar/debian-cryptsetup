--- conflicted
+++ resolved
@@ -22,17 +22,6 @@
 
 #include <stdlib.h>
 #include <errno.h>
-<<<<<<< HEAD
-#include <sys/types.h>
-#include <unistd.h>
-#include <sys/types.h>
-#include <sys/stat.h>
-#include <sys/ioctl.h>
-#ifdef HAVE_SYS_SYSMACROS_H
-# include <sys/sysmacros.h>     /* for major, minor */
-#endif
-=======
->>>>>>> 9843014d
 #include <fcntl.h>
 #include "internal.h"
 
@@ -155,16 +144,10 @@
 	uint64_t dev_size;
 	bool need_block_init = true;
 
-<<<<<<< HEAD
-	if (!size || size % SECTOR_SIZE || (size > MAXIMUM_WIPE_BYTES)) {
-		log_dbg("Unsupported wipe size for device %s: %ld.",
-			device_path(device), (unsigned long)size);
-=======
 	/* Note: LUKS1 calls it with wipe_block not aligned to multiple of bsize */
 	bsize = device_block_size(device);
 	alignment = device_alignment(device);
 	if (!bsize || !alignment || !wipe_block_size)
->>>>>>> 9843014d
 		return -EINVAL;
 
 	/* FIXME: if wipe_block_size < bsize, then a wipe is highly ineffective */
@@ -227,13 +210,7 @@
 		if (progress && progress(dev_size, offset, usrptr)) {
 			r = -EINTR;
 			break;
-<<<<<<< HEAD
-		default:
-			log_dbg("Unsupported wipe type requested: (%d)", type);
-			written = -1;
-=======
-		}
->>>>>>> 9843014d
+		}
 	}
 
 	fsync(devfd);
