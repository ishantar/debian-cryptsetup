/*
 * libcryptsetup - cryptsetup library
 *
 * Copyright (C) 2004, Jana Saout <jana@saout.de>
 * Copyright (C) 2004-2007, Clemens Fruhwirth <clemens@endorphin.org>
 * Copyright (C) 2009-2017, Red Hat, Inc. All rights reserved.
 * Copyright (C) 2009-2017, Milan Broz
 *
 * This program is free software; you can redistribute it and/or
 * modify it under the terms of the GNU General Public License
 * as published by the Free Software Foundation; either version 2
 * of the License, or (at your option) any later version.
 *
 * This program is distributed in the hope that it will be useful,
 * but WITHOUT ANY WARRANTY; without even the implied warranty of
 * MERCHANTABILITY or FITNESS FOR A PARTICULAR PURPOSE.  See the
 * GNU General Public License for more details.
 *
 * You should have received a copy of the GNU General Public License
 * along with this program; if not, write to the Free Software
 * Foundation, Inc., 51 Franklin Street, Fifth Floor, Boston, MA 02110-1301 USA.
 */

#include <string.h>
#include <stdio.h>
#include <stdlib.h>
#include <stdarg.h>
#include <sys/utsname.h>
#include <fcntl.h>
#include <errno.h>

#include "libcryptsetup.h"
#include "luks.h"
#include "luks2.h"
#include "loopaes.h"
#include "verity.h"
#include "tcrypt.h"
#include "integrity.h"
#include "internal.h"

#define CRYPT_CD_UNRESTRICTED	(1 << 0)
#define CRYPT_CD_QUIET		(1 << 1)

struct crypt_device {
	char *type;

	struct device *device;
	struct device *metadata_device;

	struct volume_key *volume_key;
	int rng_type;
	struct crypt_pbkdf_type pbkdf;

	/* global context scope settings */
	unsigned key_in_keyring:1;

	// FIXME: private binary headers and access it properly
	// through sub-library (LUKS1, TCRYPT)

	union {
	struct { /* used in CRYPT_LUKS1 */
		struct luks_phdr hdr;
	} luks1;
	struct { /* used in CRYPT_LUKS2 */
		struct luks2_hdr hdr;
		char *cipher;		/* only for compatibility, segment 0 */
		char *cipher_mode;	/* only for compatibility, segment 0 */
	} luks2;
	struct { /* used in CRYPT_PLAIN */
		struct crypt_params_plain hdr;
		char *cipher;
		char *cipher_mode;
		unsigned int key_size;
	} plain;
	struct { /* used in CRYPT_LOOPAES */
		struct crypt_params_loopaes hdr;
		char *cipher;
		char *cipher_mode;
		unsigned int key_size;
	} loopaes;
	struct { /* used in CRYPT_VERITY */
		struct crypt_params_verity hdr;
		char *root_hash;
		unsigned int root_hash_size;
		char *uuid;
		struct device *fec_device;
	} verity;
	struct { /* used in CRYPT_TCRYPT */
		struct crypt_params_tcrypt params;
		struct tcrypt_phdr hdr;
	} tcrypt;
	struct { /* used in CRYPT_INTEGRITY */
		struct crypt_params_integrity params;
		struct volume_key *journal_mac_key;
		struct volume_key *journal_crypt_key;
	} integrity;
	struct { /* used if initialized without header by name */
		char *active_name;
		/* buffers, must refresh from kernel on every query */
		char cipher[MAX_CIPHER_LEN];
		char cipher_mode[MAX_CIPHER_LEN];
		unsigned int key_size;
		unsigned int veracrypt_pim;
	} none;
	} u;

	/* callbacks definitions */
	void (*log)(int level, const char *msg, void *usrptr);
	void *log_usrptr;
	int (*confirm)(const char *msg, void *usrptr);
	void *confirm_usrptr;
};

/* Just to suppress redundant messages about crypto backend */
static int _crypto_logged = 0;

/* Log helper */
static void (*_default_log)(int level, const char *msg, void *usrptr) = NULL;
static int _debug_level = 0;

/* Library can do metadata locking  */
static int _metadata_locking = 1;

/* Library scope detection for kernel keyring support */
static int _kernel_keyring_supported;

/* Library allowed to use kernel keyring for loading VK in kernel crypto layer */
static int _vk_via_keyring = 1;

void crypt_set_debug_level(int level)
{
	_debug_level = level;
}

int crypt_get_debug_level(void)
{
	return _debug_level;
}

void crypt_log(struct crypt_device *cd, int level, const char *msg)
{
	if (!msg)
		return;
	if (cd && cd->log)
		cd->log(level, msg, cd->log_usrptr);
	else if (_default_log)
		_default_log(level, msg, NULL);
	else if (_debug_level)
		printf("%s", msg);
}

__attribute__((format(printf, 5, 6)))
void logger(struct crypt_device *cd, int level, const char *file,
	    int line, const char *format, ...)
{
	va_list argp;
	char *target = NULL;

	va_start(argp, format);

	if (vasprintf(&target, format, argp) > 0 ) {
		if (level >= 0) {
			crypt_log(cd, level, target);
#ifdef CRYPT_DEBUG
		} else if (_debug_level)
			printf("# %s:%d %s\n", file ?: "?", line, target);
#else
		} else if (_debug_level)
			printf("# %s\n", target);
#endif
	}

	va_end(argp);
	free(target);
}

static const char *mdata_device_path(struct crypt_device *cd)
{
	return device_path(cd->metadata_device ?: cd->device);
}

/* internal only */
struct device *crypt_metadata_device(struct crypt_device *cd)
{
	return cd->metadata_device ?: cd->device;
}

struct device *crypt_data_device(struct crypt_device *cd)
{
	return cd->device;
}

int init_crypto(struct crypt_device *ctx)
{
	struct utsname uts;
	int r;

	r = crypt_random_init(ctx);
	if (r < 0) {
		log_err(ctx, _("Cannot initialize crypto RNG backend.\n"));
		return r;
	}

	r = crypt_backend_init(ctx);
	if (r < 0)
		log_err(ctx, _("Cannot initialize crypto backend.\n"));

	if (!r && !_crypto_logged) {
		log_dbg("Crypto backend (%s) initialized in cryptsetup library version %s.",
			crypt_backend_version(), PACKAGE_VERSION);
		if (!uname(&uts))
			log_dbg("Detected kernel %s %s %s.",
				uts.sysname, uts.release, uts.machine);
		_crypto_logged = 1;
	}

	return r;
}

static int process_key(struct crypt_device *cd, const char *hash_name,
		       size_t key_size, const char *pass, size_t passLen,
		       struct volume_key **vk)
{
	int r;

	if (!key_size)
		return -EINVAL;

	*vk = crypt_alloc_volume_key(key_size, NULL);
	if (!*vk)
		return -ENOMEM;

	if (hash_name) {
		r = crypt_plain_hash(cd, hash_name, (*vk)->key, key_size, pass, passLen);
		if (r < 0) {
			if (r == -ENOENT)
				log_err(cd, _("Hash algorithm %s not supported.\n"),
					hash_name);
			else
				log_err(cd, _("Key processing error (using hash %s).\n"),
					hash_name);
			crypt_free_volume_key(*vk);
			*vk = NULL;
			return -EINVAL;
		}
	} else if (passLen > key_size) {
		memcpy((*vk)->key, pass, key_size);
	} else {
		memcpy((*vk)->key, pass, passLen);
	}

	return 0;
}

static int isPLAIN(const char *type)
{
	return (type && !strcmp(CRYPT_PLAIN, type));
}

static int isLUKS1(const char *type)
{
	return (type && !strcmp(CRYPT_LUKS1, type));
}

static int isLUKS2(const char *type)
{
	return (type && !strcmp(CRYPT_LUKS2, type));
}

static int isLUKS(const char *type)
{
	return (isLUKS2(type) || isLUKS1(type));
}

static int isLOOPAES(const char *type)
{
	return (type && !strcmp(CRYPT_LOOPAES, type));
}

static int isVERITY(const char *type)
{
	return (type && !strcmp(CRYPT_VERITY, type));
}

static int isTCRYPT(const char *type)
{
	return (type && !strcmp(CRYPT_TCRYPT, type));
}

static int isINTEGRITY(const char *type)
{
	return (type && !strcmp(CRYPT_INTEGRITY, type));
}

static int _onlyLUKS(struct crypt_device *cd, uint32_t cdflags)
{
	int r = 0;

	if (cd && !cd->type) {
		if (!(cdflags & CRYPT_CD_QUIET))
			log_err(cd, _("Cannot determine device type. Incompatible activation of device?\n"));
		r = -EINVAL;
	}

	if (!cd || !isLUKS(cd->type)) {
		if (!(cdflags & CRYPT_CD_QUIET))
			log_err(cd, _("This operation is supported only for LUKS device.\n"));
		r = -EINVAL;
	}

	if (r || (cdflags & CRYPT_CD_UNRESTRICTED) || isLUKS1(cd->type))
		return r;

	return LUKS2_unmet_requirements(cd, &cd->u.luks2.hdr, 0, cdflags & CRYPT_CD_QUIET);
}

static int onlyLUKS(struct crypt_device *cd)
{
	return _onlyLUKS(cd, 0);
}

static int _onlyLUKS2(struct crypt_device *cd, uint32_t cdflags)
{
	int r = 0;

	if (cd && !cd->type) {
		if (!(cdflags & CRYPT_CD_QUIET))
			log_err(cd, _("Cannot determine device type. Incompatible activation of device?\n"));
		r = -EINVAL;
	}

	if (!cd || !isLUKS2(cd->type)) {
		if (!(cdflags & CRYPT_CD_QUIET))
			log_err(cd, _("This operation is supported only for LUKS2 device.\n"));
		r = -EINVAL;
	}

	if (r || (cdflags & CRYPT_CD_UNRESTRICTED))
		return r;

	return LUKS2_unmet_requirements(cd, &cd->u.luks2.hdr, 0, cdflags & CRYPT_CD_QUIET);
}

static int onlyLUKS2(struct crypt_device *cd)
{
	return _onlyLUKS2(cd, 0);
}

static void crypt_set_null_type(struct crypt_device *cd)
{
	if (!cd->type)
		return;

	free(cd->type);
	cd->type = NULL;
	cd->u.none.active_name = NULL;
}

static void crypt_reset_null_type(struct crypt_device *cd)
{
	if (cd->type)
		return;

	free(cd->u.none.active_name);
	cd->u.none.active_name = NULL;
}

/* keyslot helpers */
static int keyslot_verify_or_find_empty(struct crypt_device *cd, int *keyslot)
{
	crypt_keyslot_info ki;

	if (*keyslot == CRYPT_ANY_SLOT) {
		if (isLUKS1(cd->type))
			*keyslot = LUKS_keyslot_find_empty(&cd->u.luks1.hdr);
		else
			*keyslot = LUKS2_keyslot_find_empty(&cd->u.luks2.hdr, "luks2"); // FIXME
		if (*keyslot < 0) {
			log_err(cd, _("All key slots full.\n"));
			return -EINVAL;
		}
	}

	if (isLUKS1(cd->type))
		ki = LUKS_keyslot_info(&cd->u.luks1.hdr, *keyslot);
	else
		ki = LUKS2_keyslot_info(&cd->u.luks2.hdr, *keyslot);
	switch (ki) {
		case CRYPT_SLOT_INVALID:
			log_err(cd, _("Key slot %d is invalid, please select between 0 and %d.\n"),
				*keyslot, LUKS_NUMKEYS - 1);
			return -EINVAL;
		case CRYPT_SLOT_INACTIVE:
			break;
		default:
			log_err(cd, _("Key slot %d is full, please select another one.\n"),
				*keyslot);
			return -EINVAL;
	}

	log_dbg("Selected keyslot %d.", *keyslot);
	return 0;
}

/*
 * compares UUIDs returned by device-mapper (striped by cryptsetup) and uuid in header
 */
static int crypt_uuid_cmp(const char *dm_uuid, const char *hdr_uuid)
{
	int i, j;
	char *str;

	if (!dm_uuid || !hdr_uuid)
		return -EINVAL;

	str = strchr(dm_uuid, '-');
	if (!str)
		return -EINVAL;

	for (i = 0, j = 1; hdr_uuid[i]; i++) {
		if (hdr_uuid[i] == '-')
			continue;

		if (!str[j] || str[j] == '-')
			return -EINVAL;

		if (str[j] != hdr_uuid[i])
			return -EINVAL;
		j++;
	}

	return 0;
}

/*
 * compares type of active device to provided string (only if there is no explicit type)
 */
static int crypt_uuid_type_cmp(struct crypt_device *cd, const char *type)
{
	struct crypt_dm_active_device dmd = {};
	size_t len;
	int r;

	/* Must user header-on-disk if we know type here */
	if (cd->type || !cd->u.none.active_name)
		return -EINVAL;

	log_dbg("Checking if active device %s without header has UUID type %s.",
		cd->u.none.active_name, type);

	r = dm_query_device(cd, cd->u.none.active_name, DM_ACTIVE_UUID, &dmd);
	if (r < 0)
		return r;

	r = -ENODEV;
	len = strlen(type);
	if (dmd.uuid && strlen(dmd.uuid) > len &&
	    !strncmp(dmd.uuid, type, len) && dmd.uuid[len] == '-')
		r = 0;

	free(CONST_CAST(void*)dmd.uuid);
	return r;
}

int PLAIN_activate(struct crypt_device *cd,
		     const char *name,
		     struct volume_key *vk,
		     uint64_t size,
		     uint32_t flags)
{
	int r;
	char *dm_cipher = NULL;
	enum devcheck device_check;
	struct crypt_dm_active_device dmd = {
		.target = DM_CRYPT,
		.size   = size,
		.flags  = flags,
		.data_device = crypt_data_device(cd),
		.u.crypt  = {
			.cipher = NULL,
			.vk     = vk,
			.offset = crypt_get_data_offset(cd),
			.iv_offset = crypt_get_iv_offset(cd),
			.sector_size = crypt_get_sector_size(cd),
		}
	};

	if (dmd.flags & CRYPT_ACTIVATE_SHARED)
		device_check = DEV_SHARED;
	else
		device_check = DEV_EXCL;

	r = device_block_adjust(cd, dmd.data_device, device_check,
				dmd.u.crypt.offset, &dmd.size, &dmd.flags);
	if (r)
		return r;

	if (crypt_get_cipher_mode(cd))
		r = asprintf(&dm_cipher, "%s-%s", crypt_get_cipher(cd), crypt_get_cipher_mode(cd));
	else
		r = asprintf(&dm_cipher, "%s", crypt_get_cipher(cd));
	if (r < 0)
		return -ENOMEM;

	dmd.u.crypt.cipher = dm_cipher;
	log_dbg("Trying to activate PLAIN device %s using cipher %s.",
		name, dmd.u.crypt.cipher);

	r = dm_create_device(cd, name, CRYPT_PLAIN, &dmd, 0);

	free(dm_cipher);
	return r;
}

int crypt_confirm(struct crypt_device *cd, const char *msg)
{
	if (!cd || !cd->confirm)
		return 1;
	else
		return cd->confirm(msg, cd->confirm_usrptr);
}

void crypt_set_log_callback(struct crypt_device *cd,
	void (*log)(int level, const char *msg, void *usrptr),
	void *usrptr)
{
	if (!cd)
		_default_log = log;
	else {
		cd->log = log;
		cd->log_usrptr = usrptr;
	}
}

void crypt_set_confirm_callback(struct crypt_device *cd,
	int (*confirm)(const char *msg, void *usrptr),
	void *usrptr)
{
	if (cd) {
		cd->confirm = confirm;
		cd->confirm_usrptr = usrptr;
	}
}

const char *crypt_get_dir(void)
{
	return dm_get_dir();
}

int crypt_init(struct crypt_device **cd, const char *device)
{
	struct crypt_device *h = NULL;
	int r;

	if (!cd)
		return -EINVAL;

	log_dbg("Allocating context for crypt device %s.", device ?: "(none)");

	if (!(h = malloc(sizeof(struct crypt_device))))
		return -ENOMEM;

	memset(h, 0, sizeof(*h));

	r = device_alloc(&h->device, device);
	if (r < 0)
		goto bad;

	dm_backend_init();

<<<<<<< HEAD
	h->iteration_time = DEFAULT_LUKS1_ITER_TIME;
	h->password_verify = 0;
	h->tries = 3;
=======
>>>>>>> 9843014d
	h->rng_type = crypt_random_default_key_rng();

	*cd = h;
	return 0;
bad:
	device_free(h->device);
	free(h);
	return r;
}

static int crypt_check_data_device_size(struct crypt_device *cd)
{
	int r;
	uint64_t size, size_min;

	/* Check data device size, require at least header or one sector */
	size_min = crypt_get_data_offset(cd) << SECTOR_SHIFT ?: SECTOR_SIZE;

	r = device_size(cd->device, &size);
	if (r < 0)
		return r;

	if (size < size_min) {
		log_err(cd, _("Header detected but device %s is too small.\n"),
			device_path(cd->device));
		return -EINVAL;
	}

	return r;
}

int crypt_set_data_device(struct crypt_device *cd, const char *device)
{
	struct device *dev = NULL;
	int r;

	if (!cd)
		return -EINVAL;

	log_dbg("Setting ciphertext data device to %s.", device ?: "(none)");

	if (!isLUKS1(cd->type) && !isLUKS2(cd->type) && !isVERITY(cd->type)) {
		log_err(cd, _("This operation is not supported for this device type.\n"));
		return  -EINVAL;
	}

	/* metadata device must be set */
	if (!cd->device || !device)
		return -EINVAL;

	r = device_alloc(&dev, device);
	if (r < 0)
		return r;

	if (!cd->metadata_device) {
		cd->metadata_device = cd->device;
	} else
		device_free(cd->device);

	cd->device = dev;

	return crypt_check_data_device_size(cd);
}

/* internal only */
struct crypt_pbkdf_type *crypt_get_pbkdf(struct crypt_device *cd)
{
	return &cd->pbkdf;
}

/*
 * crypt_load() helpers
 */
static int _crypt_load_luks2(struct crypt_device *cd, int reload)
{
	int r;
	char tmp_cipher[MAX_CIPHER_LEN], tmp_cipher_mode[MAX_CIPHER_LEN],
	     *cipher = NULL, *cipher_mode = NULL, *type = NULL;
	struct luks2_hdr hdr2 = {};

	log_dbg("%soading LUKS2 header.", reload ? "Rel" : "L");

	r = LUKS2_hdr_read(cd, &hdr2);
	if (r)
		return r;

	if (!reload && !(type = strdup(CRYPT_LUKS2))) {
		r = -ENOMEM;
		goto out;
	}

	r = crypt_parse_name_and_mode(LUKS2_get_cipher(&hdr2, CRYPT_DEFAULT_SEGMENT),
				      tmp_cipher, NULL, tmp_cipher_mode);
	if (r < 0) {
		log_dbg("Cannot parse cipher and mode from loaded device.");
		goto out;
	}

	cipher = strdup(tmp_cipher);
	cipher_mode = strdup(tmp_cipher_mode);
	if (!cipher || !cipher_mode) {
		r = -ENOMEM;
		goto out;
	}

	if (verify_pbkdf_params(cd, &cd->pbkdf)) {
		r = init_pbkdf_type(cd, NULL, CRYPT_LUKS2);
		if (r)
			goto out;
	}

	if (reload) {
		LUKS2_hdr_free(&cd->u.luks2.hdr);
		free(cd->u.luks2.cipher);
		free(cd->u.luks2.cipher_mode);
	} else
		cd->type = type;

	memcpy(&cd->u.luks2.hdr, &hdr2, sizeof(hdr2));

	/* Save cipher and mode, compatibility only. */
	cd->u.luks2.cipher = cipher;
	cd->u.luks2.cipher_mode = cipher_mode;
out:
	if (r) {
		free(cipher);
		free(cipher_mode);
		free(type);
		LUKS2_hdr_free(&hdr2);
	}
	/* FIXME: why? */
	crypt_memzero(&hdr2, sizeof(hdr2));

	return r;
}

static void _luks2_reload(struct crypt_device *cd)
{
	if (!cd || !isLUKS2(cd->type))
		return;

	(void) _crypt_load_luks2(cd, 1);
}

static int _crypt_load_luks(struct crypt_device *cd, const char *requested_type,
			    int require_header, int repair)
{
	struct luks_phdr hdr = {};
	int r, version = 0;

	r = init_crypto(cd);
	if (r < 0)
		return r;

	/* This will return 0 if primary LUKS2 header is damaged */
	if (!requested_type)
		version = LUKS2_hdr_version_unlocked(cd);

	if (isLUKS1(requested_type) || version == 1) {
		if (cd->type && isLUKS2(cd->type)) {
			log_dbg("Context is already initialised to type %s", cd->type);
			return -EINVAL;
		}

		if (verify_pbkdf_params(cd, &cd->pbkdf)) {
			r = init_pbkdf_type(cd, NULL, CRYPT_LUKS1);
			if (r)
				return r;
		}

		r = LUKS_read_phdr(&hdr, require_header, repair, cd);
		if (r)
			goto out;

		if (!cd->type && !(cd->type = strdup(CRYPT_LUKS1))) {
			r = -ENOMEM;
			goto out;
		}

		/* Set hash to the same as in the loaded header */
		if (!cd->pbkdf.hash || strcmp(cd->pbkdf.hash, hdr.hashSpec)) {
			free(CONST_CAST(void*)cd->pbkdf.hash);
			cd->pbkdf.hash = strdup(hdr.hashSpec);
			if (!cd->pbkdf.hash) {
				r = -ENOMEM;
				goto out;
			}
		}

		memcpy(&cd->u.luks1.hdr, &hdr, sizeof(hdr));
	} else if (isLUKS2(requested_type) || version == 2 || version == 0) {
		if (cd->type && isLUKS1(cd->type)) {
			log_dbg("Context is already initialised to type %s", cd->type);
			return -EINVAL;
		}

		r =  _crypt_load_luks2(cd, cd->type != NULL);
	} else
		r = -EINVAL;
out:
	crypt_memzero(&hdr, sizeof(hdr));

	return r;
}

static int _crypt_load_tcrypt(struct crypt_device *cd, struct crypt_params_tcrypt *params)
{
	int r;

	if (!params)
		return -EINVAL;

	r = init_crypto(cd);
	if (r < 0)
		return r;

	memcpy(&cd->u.tcrypt.params, params, sizeof(*params));

	r = TCRYPT_read_phdr(cd, &cd->u.tcrypt.hdr, &cd->u.tcrypt.params);

	cd->u.tcrypt.params.passphrase = NULL;
	cd->u.tcrypt.params.passphrase_size = 0;
	cd->u.tcrypt.params.keyfiles = NULL;
	cd->u.tcrypt.params.keyfiles_count = 0;
	cd->u.tcrypt.params.veracrypt_pim = 0;

	if (r < 0)
		return r;

	if (!cd->type && !(cd->type = strdup(CRYPT_TCRYPT)))
		return -ENOMEM;

	return r;
}

static int _crypt_load_verity(struct crypt_device *cd, struct crypt_params_verity *params)
{
	int r;
	size_t sb_offset = 0;

	r = init_crypto(cd);
	if (r < 0)
		return r;

	if (params && params->flags & CRYPT_VERITY_NO_HEADER)
		return -EINVAL;

	if (params)
		sb_offset = params->hash_area_offset;

	r = VERITY_read_sb(cd, sb_offset, &cd->u.verity.uuid, &cd->u.verity.hdr);
	if (r < 0)
		return r;

	//FIXME: use crypt_free
	if (!cd->type && !(cd->type = strdup(CRYPT_VERITY))) {
		free(CONST_CAST(void*)cd->u.verity.hdr.hash_name);
		free(CONST_CAST(void*)cd->u.verity.hdr.salt);
		free(cd->u.verity.uuid);
		crypt_memzero(&cd->u.verity.hdr, sizeof(cd->u.verity.hdr));
		return -ENOMEM;
	}

	if (params)
		cd->u.verity.hdr.flags = params->flags;

	/* Hash availability checked in sb load */
	cd->u.verity.root_hash_size = crypt_hash_size(cd->u.verity.hdr.hash_name);
	if (cd->u.verity.root_hash_size > 4096)
		return -EINVAL;

	if (params && params->data_device &&
	    (r = crypt_set_data_device(cd, params->data_device)) < 0)
		return r;

	if (params && params->fec_device) {
		r = device_alloc(&cd->u.verity.fec_device, params->fec_device);
		if (r < 0)
			return r;
		cd->u.verity.hdr.fec_area_offset = params->fec_area_offset;
		cd->u.verity.hdr.fec_roots = params->fec_roots;
	}

	return r;
}

static int _crypt_load_integrity(struct crypt_device *cd,
				 struct crypt_params_integrity *params)
{
	int r;

	r = init_crypto(cd);
	if (r < 0)
		return r;

	r = INTEGRITY_read_sb(cd, &cd->u.integrity.params);
	if (r < 0)
		return r;

	// FIXME: add checks for fields in integrity sb vs params

	if (params) {
		cd->u.integrity.params.journal_watermark = params->journal_watermark;
		cd->u.integrity.params.journal_commit_time = params->journal_commit_time;
		cd->u.integrity.params.buffer_sectors = params->buffer_sectors;
		// FIXME: check ENOMEM
		if (params->integrity)
			cd->u.integrity.params.integrity = strdup(params->integrity);
		cd->u.integrity.params.integrity_key_size = params->integrity_key_size;
		if (params->journal_integrity)
			cd->u.integrity.params.journal_integrity = strdup(params->journal_integrity);
		if (params->journal_crypt)
			cd->u.integrity.params.journal_crypt = strdup(params->journal_crypt);

		if (params->journal_crypt_key) {
			cd->u.integrity.journal_crypt_key =
				crypt_alloc_volume_key(params->journal_crypt_key_size,
						       params->journal_crypt_key);
			if (!cd->u.integrity.journal_crypt_key)
				return -ENOMEM;
		}
		if (params->journal_integrity_key) {
			cd->u.integrity.journal_mac_key =
				crypt_alloc_volume_key(params->journal_integrity_key_size,
						       params->journal_integrity_key);
			if (!cd->u.integrity.journal_mac_key)
				return -ENOMEM;
		}
	}

	if (!cd->type && !(cd->type = strdup(CRYPT_INTEGRITY))) {
		free(CONST_CAST(void*)cd->u.integrity.params.integrity);
		return -ENOMEM;
	}

	return 0;
}

int crypt_load(struct crypt_device *cd,
	       const char *requested_type,
	       void *params)
{
	int r;

	if (!cd)
		return -EINVAL;

	log_dbg("Trying to load %s crypt type from device %s.",
		requested_type ?: "any", mdata_device_path(cd) ?: "(none)");

	if (!crypt_metadata_device(cd))
		return -EINVAL;

	crypt_reset_null_type(cd);

	if (!requested_type || isLUKS1(requested_type) || isLUKS2(requested_type)) {
		if (cd->type && !isLUKS1(cd->type) && !isLUKS2(cd->type)) {
			log_dbg("Context is already initialised to type %s", cd->type);
			return -EINVAL;
		}

		r = _crypt_load_luks(cd, requested_type, 1, 0);
	} else if (isVERITY(requested_type)) {
		if (cd->type && !isVERITY(cd->type)) {
			log_dbg("Context is already initialised to type %s", cd->type);
			return -EINVAL;
		}
		r = _crypt_load_verity(cd, params);
	} else if (isTCRYPT(requested_type)) {
		if (cd->type && !isTCRYPT(cd->type)) {
			log_dbg("Context is already initialised to type %s", cd->type);
			return -EINVAL;
		}
		r = _crypt_load_tcrypt(cd, params);
	} else if (isINTEGRITY(requested_type)) {
		if (cd->type && !isINTEGRITY(cd->type)) {
			log_dbg("Context is already initialised to type %s", cd->type);
			return -EINVAL;
		}
		r = _crypt_load_integrity(cd, params);
	} else
		return -EINVAL;

	return r;
}

/*
 * crypt_init() helpers
 */
static int _init_by_name_crypt_none(struct crypt_device *cd)
{
	struct crypt_dm_active_device dmd = {};
	int r;

	if (cd->type || !cd->u.none.active_name)
		return -EINVAL;

	r = dm_query_device(cd, cd->u.none.active_name,
			DM_ACTIVE_CRYPT_CIPHER |
			DM_ACTIVE_CRYPT_KEYSIZE, &dmd);
	if (r >= 0)
		r = crypt_parse_name_and_mode(dmd.u.crypt.cipher,
					      cd->u.none.cipher, NULL,
					      cd->u.none.cipher_mode);

	if (!r)
		cd->u.none.key_size = dmd.u.crypt.vk->keylength;

	crypt_free_volume_key(dmd.u.crypt.vk);
	free(CONST_CAST(void*)dmd.u.crypt.cipher);
	free(CONST_CAST(void*)dmd.u.crypt.integrity);
	return r;
}

static const char *LUKS_UUID(struct crypt_device *cd)
{
	if (isLUKS1(cd->type))
		return cd->u.luks1.hdr.uuid;
	else if (isLUKS2(cd->type))
		return cd->u.luks2.hdr.uuid;

	return NULL;
}

static void crypt_free_type(struct crypt_device *cd)
{
	if (isPLAIN(cd->type)) {
		free(CONST_CAST(void*)cd->u.plain.hdr.hash);
		free(cd->u.plain.cipher);
		free(cd->u.plain.cipher_mode);
	} else if (isLUKS2(cd->type)) {
		LUKS2_hdr_free(&cd->u.luks2.hdr);
		free(cd->u.luks2.cipher);
		free(cd->u.luks2.cipher_mode);
	} else if (isLOOPAES(cd->type)) {
		free(CONST_CAST(void*)cd->u.loopaes.hdr.hash);
		free(cd->u.loopaes.cipher);
	} else if (isVERITY(cd->type)) {
		free(CONST_CAST(void*)cd->u.verity.hdr.hash_name);
		free(CONST_CAST(void*)cd->u.verity.hdr.salt);
		free(cd->u.verity.root_hash);
		free(cd->u.verity.uuid);
		device_free(cd->u.verity.fec_device);
	} else if (isINTEGRITY(cd->type)) {
		free(CONST_CAST(void*)cd->u.integrity.params.integrity);
		free(CONST_CAST(void*)cd->u.integrity.params.journal_integrity);
		free(CONST_CAST(void*)cd->u.integrity.params.journal_crypt);
		crypt_free_volume_key(cd->u.integrity.journal_crypt_key);
		crypt_free_volume_key(cd->u.integrity.journal_mac_key);
	} else if (!cd->type) {
		free(cd->u.none.active_name);
	}

	crypt_set_null_type(cd);
}

static int _init_by_name_crypt(struct crypt_device *cd, const char *name)
{
	struct crypt_dm_active_device dmd = {}, dmdi = {};
	char cipher[MAX_CIPHER_LEN], cipher_mode[MAX_CIPHER_LEN];
	const char *namei;
	int key_nums, r;

	r = dm_query_device(cd, name,
			DM_ACTIVE_DEVICE |
			DM_ACTIVE_UUID |
			DM_ACTIVE_CRYPT_CIPHER |
			DM_ACTIVE_CRYPT_KEYSIZE, &dmd);
	if (r < 0)
		goto out;

	r = crypt_parse_name_and_mode(dmd.u.crypt.cipher, cipher,
				      &key_nums, cipher_mode);
	if (r < 0) {
		log_dbg("Cannot parse cipher and mode from active device.");
		goto out;
	}

	if (dmd.u.crypt.integrity && (namei = device_dm_name(dmd.data_device))) {
		r = dm_query_device(cd, namei, DM_ACTIVE_DEVICE, &dmdi);
		if (r < 0)
			goto out;
		if (dmdi.target == DM_INTEGRITY && !cd->metadata_device) {
			device_free(cd->device);
			cd->device = dmdi.data_device;
		} else
			device_free(dmdi.data_device);
	}

	if (isPLAIN(cd->type)) {
		cd->u.plain.hdr.hash = NULL; /* no way to get this */
		cd->u.plain.hdr.offset = dmd.u.crypt.offset;
		cd->u.plain.hdr.skip = dmd.u.crypt.iv_offset;
		cd->u.plain.hdr.sector_size = dmd.u.crypt.sector_size;
		cd->u.plain.key_size = dmd.u.crypt.vk->keylength;
		cd->u.plain.cipher = strdup(cipher);
		cd->u.plain.cipher_mode = strdup(cipher_mode);
	} else if (isLOOPAES(cd->type)) {
		cd->u.loopaes.hdr.offset = dmd.u.crypt.offset;
		cd->u.loopaes.cipher = strdup(cipher);
		cd->u.loopaes.cipher_mode = strdup(cipher_mode);
		/* version 3 uses last key for IV */
		if (dmd.u.crypt.vk->keylength % key_nums)
			key_nums++;
		cd->u.loopaes.key_size = dmd.u.crypt.vk->keylength / key_nums;
	} else if (isLUKS1(cd->type) || isLUKS2(cd->type)) {
		if (crypt_metadata_device(cd)) {
			r = _crypt_load_luks(cd, cd->type, 0, 0);
			if (r < 0) {
				log_dbg("LUKS device header does not match active device.");
				crypt_set_null_type(cd);
				r = 0;
				goto out;
			}
			/* check whether UUIDs match each other */
			r = crypt_uuid_cmp(dmd.uuid, LUKS_UUID(cd));
			if (r < 0) {
				log_dbg("LUKS device header uuid: %s mismatches DM returned uuid %s",
					LUKS_UUID(cd), dmd.uuid);
				crypt_free_type(cd);
				r = 0;
				goto out;
			}
		} else {
			log_dbg("LUKS device header not available.");
			crypt_set_null_type(cd);
			r = 0;
		}
	} else if (isTCRYPT(cd->type)) {
		r = TCRYPT_init_by_name(cd, name, &dmd, &cd->device,
					&cd->u.tcrypt.params, &cd->u.tcrypt.hdr);
	}
out:
	crypt_free_volume_key(dmd.u.crypt.vk);
	device_free(dmd.data_device);
	free(CONST_CAST(void*)dmd.u.crypt.cipher);
	free(CONST_CAST(void*)dmd.u.crypt.integrity);
	free(CONST_CAST(void*)dmd.uuid);
	return r;
}

static int _init_by_name_verity(struct crypt_device *cd, const char *name)
{
	struct crypt_params_verity params = {};
	struct crypt_dm_active_device dmd = {
		.target = DM_VERITY,
		.u.verity.vp = &params,
	};
	int r;

	r = dm_query_device(cd, name,
				DM_ACTIVE_DEVICE |
				DM_ACTIVE_VERITY_HASH_DEVICE |
				DM_ACTIVE_VERITY_PARAMS, &dmd);
	if (r < 0)
		goto out;
	if (r > 0)
		r = 0;

	if (isVERITY(cd->type)) {
		cd->u.verity.uuid = NULL; // FIXME
		cd->u.verity.hdr.flags = CRYPT_VERITY_NO_HEADER; //FIXME
		cd->u.verity.hdr.data_size = params.data_size;
		cd->u.verity.root_hash_size = dmd.u.verity.root_hash_size;
		cd->u.verity.root_hash = NULL;
		cd->u.verity.hdr.hash_name = params.hash_name;
		cd->u.verity.hdr.data_device = NULL;
		cd->u.verity.hdr.hash_device = NULL;
		cd->u.verity.hdr.data_block_size = params.data_block_size;
		cd->u.verity.hdr.hash_block_size = params.hash_block_size;
		cd->u.verity.hdr.hash_area_offset = dmd.u.verity.hash_offset;
		cd->u.verity.hdr.fec_area_offset = dmd.u.verity.fec_offset;
		cd->u.verity.hdr.hash_type = params.hash_type;
		cd->u.verity.hdr.flags = params.flags;
		cd->u.verity.hdr.salt_size = params.salt_size;
		cd->u.verity.hdr.salt = params.salt;
		cd->u.verity.hdr.fec_device = params.fec_device;
		cd->u.verity.hdr.fec_roots = params.fec_roots;
		cd->u.verity.fec_device = dmd.u.verity.fec_device;
		cd->metadata_device = dmd.u.verity.hash_device;
	}
out:
	device_free(dmd.data_device);
	return r;
}

static int _init_by_name_integrity(struct crypt_device *cd, const char *name)
{
	struct crypt_dm_active_device dmd = {
		.target = DM_INTEGRITY,
	};
	int r;

	r = dm_query_device(cd, name, DM_ACTIVE_DEVICE |
				      DM_ACTIVE_CRYPT_KEY |
				      DM_ACTIVE_CRYPT_KEYSIZE, &dmd);
	if (r < 0)
		goto out;
	if (r > 0)
		r = 0;

	if (isINTEGRITY(cd->type)) {
		cd->u.integrity.params.tag_size = dmd.u.integrity.tag_size;
		cd->u.integrity.params.sector_size = dmd.u.integrity.sector_size;
		cd->u.integrity.params.journal_size = dmd.u.integrity.journal_size;
		cd->u.integrity.params.journal_watermark = dmd.u.integrity.journal_watermark;
		cd->u.integrity.params.journal_commit_time = dmd.u.integrity.journal_commit_time;
		cd->u.integrity.params.interleave_sectors = dmd.u.integrity.interleave_sectors;
		cd->u.integrity.params.buffer_sectors = dmd.u.integrity.buffer_sectors;
		cd->u.integrity.params.integrity = dmd.u.integrity.integrity;
		cd->u.integrity.params.journal_integrity = dmd.u.integrity.journal_integrity;
		cd->u.integrity.params.journal_crypt = dmd.u.integrity.journal_crypt;

		if (dmd.u.integrity.vk)
			cd->u.integrity.params.integrity_key_size = dmd.u.integrity.vk->keylength;
		if (dmd.u.integrity.journal_integrity_key)
			cd->u.integrity.params.journal_integrity_key_size = dmd.u.integrity.journal_integrity_key->keylength;
		if (dmd.u.integrity.journal_crypt_key)
			cd->u.integrity.params.integrity_key_size = dmd.u.integrity.journal_crypt_key->keylength;
	}
out:
	crypt_free_volume_key(dmd.u.integrity.vk);
	crypt_free_volume_key(dmd.u.integrity.journal_integrity_key);
	crypt_free_volume_key(dmd.u.integrity.journal_crypt_key);
	device_free(dmd.data_device);
	return r;
}

int crypt_init_by_name_and_header(struct crypt_device **cd,
				  const char *name,
				  const char *header_device)
{
	crypt_status_info ci;
	struct crypt_dm_active_device dmd = {};
	int r;

	if (!cd || !name)
		return -EINVAL;

	log_dbg("Allocating crypt device context by device %s.", name);

	ci = crypt_status(NULL, name);
	if (ci == CRYPT_INVALID)
		return -ENODEV;

	if (ci < CRYPT_ACTIVE) {
		log_err(NULL, _("Device %s is not active.\n"), name);
		return -ENODEV;
	}

	r = dm_query_device(NULL, name, DM_ACTIVE_DEVICE | DM_ACTIVE_UUID, &dmd);
	if (r < 0)
		goto out;

	*cd = NULL;

	if (header_device) {
		r = crypt_init(cd, header_device);
	} else {
		r = crypt_init(cd, device_path(dmd.data_device));

		/* Underlying device disappeared but mapping still active */
		if (!dmd.data_device || r == -ENOTBLK)
			log_verbose(NULL, _("Underlying device for crypt device %s disappeared.\n"),
				    name);

		/* Underlying device is not readable but crypt mapping exists */
		if (r == -ENOTBLK) {
			device_free(dmd.data_device);
			dmd.data_device = NULL;
			r = crypt_init(cd, NULL);
		}
	}

	if (r < 0)
		goto out;

	if (dmd.uuid) {
		if (!strncmp(CRYPT_PLAIN, dmd.uuid, sizeof(CRYPT_PLAIN)-1))
			(*cd)->type = strdup(CRYPT_PLAIN);
		else if (!strncmp(CRYPT_LOOPAES, dmd.uuid, sizeof(CRYPT_LOOPAES)-1))
			(*cd)->type = strdup(CRYPT_LOOPAES);
		else if (!strncmp(CRYPT_LUKS1, dmd.uuid, sizeof(CRYPT_LUKS1)-1))
			(*cd)->type = strdup(CRYPT_LUKS1);
		else if (!strncmp(CRYPT_LUKS2, dmd.uuid, sizeof(CRYPT_LUKS2)-1))
			(*cd)->type = strdup(CRYPT_LUKS2);
		else if (!strncmp(CRYPT_VERITY, dmd.uuid, sizeof(CRYPT_VERITY)-1))
			(*cd)->type = strdup(CRYPT_VERITY);
		else if (!strncmp(CRYPT_TCRYPT, dmd.uuid, sizeof(CRYPT_TCRYPT)-1))
			(*cd)->type = strdup(CRYPT_TCRYPT);
		else if (!strncmp(CRYPT_INTEGRITY, dmd.uuid, sizeof(CRYPT_INTEGRITY)-1))
			(*cd)->type = strdup(CRYPT_INTEGRITY);
		else
			log_dbg("Unknown UUID set, some parameters are not set.");
	} else
		log_dbg("Active device has no UUID set, some parameters are not set.");

	if (header_device) {
		r = crypt_set_data_device(*cd, device_path(dmd.data_device));
		if (r < 0)
			goto out;
	}

	/* Try to initialise basic parameters from active device */

	if (dmd.target == DM_CRYPT)
		r = _init_by_name_crypt(*cd, name);
	else if (dmd.target == DM_VERITY)
		r = _init_by_name_verity(*cd, name);
	else if (dmd.target == DM_INTEGRITY)
		r = _init_by_name_integrity(*cd, name);
out:
	if (r < 0) {
		crypt_free(*cd);
		*cd = NULL;
	} else if (!(*cd)->type) {
		/* For anonymous device (no header found) remember initialized name */
		(*cd)->u.none.active_name = strdup(name);
	}

	device_free(dmd.data_device);
	free(CONST_CAST(void*)dmd.uuid);
	return r;
}

int crypt_init_by_name(struct crypt_device **cd, const char *name)
{
	return crypt_init_by_name_and_header(cd, name, NULL);
}

/*
 * crypt_format() helpers
 */
static int _crypt_format_plain(struct crypt_device *cd,
			       const char *cipher,
			       const char *cipher_mode,
			       const char *uuid,
			       size_t volume_key_size,
			       struct crypt_params_plain *params)
{
	unsigned int sector_size = params ? params->sector_size : SECTOR_SIZE;

	if (!cipher || !cipher_mode) {
		log_err(cd, _("Invalid plain crypt parameters.\n"));
		return -EINVAL;
	}

	if (volume_key_size > 1024) {
		log_err(cd, _("Invalid key size.\n"));
		return -EINVAL;
	}

	if (uuid) {
		log_err(cd, _("UUID is not supported for this crypt type.\n"));
		return -EINVAL;
	}

	/* For compatibility with old params structure */
	if (!sector_size)
		sector_size = SECTOR_SIZE;

	if (sector_size < SECTOR_SIZE || sector_size > MAX_SECTOR_SIZE ||
	    (sector_size & (sector_size - 1))) {
		log_err(cd, _("Unsupported encryption sector size.\n"));
		return -EINVAL;
	}

	if (!(cd->type = strdup(CRYPT_PLAIN)))
		return -ENOMEM;

	cd->u.plain.key_size = volume_key_size;
	cd->volume_key = crypt_alloc_volume_key(volume_key_size, NULL);
	if (!cd->volume_key)
		return -ENOMEM;

	cd->u.plain.cipher = strdup(cipher);
	cd->u.plain.cipher_mode = strdup(cipher_mode);


	if (params && params->hash)
		cd->u.plain.hdr.hash = strdup(params->hash);

	cd->u.plain.hdr.offset = params ? params->offset : 0;
	cd->u.plain.hdr.skip = params ? params->skip : 0;
	cd->u.plain.hdr.size = params ? params->size : 0;
	cd->u.plain.hdr.sector_size = sector_size;

	if (!cd->u.plain.cipher || !cd->u.plain.cipher_mode)
		return -ENOMEM;

	return 0;
}

static int _crypt_format_luks1(struct crypt_device *cd,
			       const char *cipher,
			       const char *cipher_mode,
			       const char *uuid,
			       const char *volume_key,
			       size_t volume_key_size,
			       struct crypt_params_luks1 *params)
{
	int r;
	unsigned long required_alignment = DEFAULT_DISK_ALIGNMENT;
	unsigned long alignment_offset = 0;

	if (!cipher || !cipher_mode)
		return -EINVAL;

	if (!crypt_metadata_device(cd)) {
		log_err(cd, _("Can't format LUKS without device.\n"));
		return -EINVAL;
	}

	if (!(cd->type = strdup(CRYPT_LUKS1)))
		return -ENOMEM;

	if (volume_key)
		cd->volume_key = crypt_alloc_volume_key(volume_key_size,
						      volume_key);
	else
		cd->volume_key = crypt_generate_volume_key(cd, volume_key_size);

	if (!cd->volume_key)
		return -ENOMEM;

	if (verify_pbkdf_params(cd, &cd->pbkdf)) {
		r = init_pbkdf_type(cd, NULL, CRYPT_LUKS1);
		if (r)
			return r;
	}

	if (params && params->hash && strcmp(params->hash, cd->pbkdf.hash)) {
		free(CONST_CAST(void*)cd->pbkdf.hash);
		cd->pbkdf.hash = strdup(params->hash);
		if (!cd->pbkdf.hash)
			return -ENOMEM;
	}

	if (params && params->data_device) {
		cd->metadata_device = cd->device;
		cd->device = NULL;
		if (device_alloc(&cd->device, params->data_device) < 0)
			return -ENOMEM;
		required_alignment = params->data_alignment * SECTOR_SIZE;
	} else if (params && params->data_alignment) {
		required_alignment = params->data_alignment * SECTOR_SIZE;
	} else
		device_topology_alignment(cd->device,
				       &required_alignment,
				       &alignment_offset, DEFAULT_DISK_ALIGNMENT);

	r = LUKS_generate_phdr(&cd->u.luks1.hdr, cd->volume_key, cipher, cipher_mode,
			       cd->pbkdf.hash, uuid, LUKS_STRIPES,
			       required_alignment / SECTOR_SIZE,
			       alignment_offset / SECTOR_SIZE,
			       cd->metadata_device ? 1 : 0, cd);
	if (r < 0)
		return r;

	r = device_check_access(cd, crypt_metadata_device(cd), DEV_EXCL);
	if (r < 0)
		return r;

	/* Wipe first 8 sectors - fs magic numbers etc. */
	r = crypt_wipe_device(cd, crypt_metadata_device(cd), CRYPT_WIPE_ZERO, 0,
			      8 * SECTOR_SIZE, 8 * SECTOR_SIZE, NULL, NULL);
	if (r < 0) {
		log_err(cd, _("Cannot wipe header on device %s.\n"),
			mdata_device_path(cd));
		return r;
	}

	r = LUKS_write_phdr(&cd->u.luks1.hdr, cd);

	return r;
}

static int _crypt_format_luks2(struct crypt_device *cd,
			       const char *cipher,
			       const char *cipher_mode,
			       const char *uuid,
			       const char *volume_key,
			       size_t volume_key_size,
			       struct crypt_params_luks2 *params)
{
	int r;
	unsigned long required_alignment = DEFAULT_DISK_ALIGNMENT;
	unsigned long alignment_offset = 0;
	unsigned int sector_size = params ? params->sector_size : SECTOR_SIZE;
	const char *integrity = params ? params->integrity : NULL;

	cd->u.luks2.hdr.jobj = NULL;

	if (!cipher || !cipher_mode)
		return -EINVAL;

	if (!crypt_metadata_device(cd)) {
		log_err(cd, _("Can't format LUKS without device.\n"));
		return -EINVAL;
	}

	if (sector_size < SECTOR_SIZE || sector_size > MAX_SECTOR_SIZE ||
	    (sector_size & (sector_size - 1))) {
		log_err(cd, _("Unsupported encryption sector size.\n"));
		return -EINVAL;
	}

	if (integrity) {
		if (params->integrity_params) {
			/* Standalone dm-integrity must not be used */
			if (params->integrity_params->integrity ||
			    params->integrity_params->integrity_key_size)
				return -EINVAL;
			/* FIXME: journal encryption and MAC is here not yet supported */
			if (params->integrity_params->journal_crypt ||
			params->integrity_params->journal_integrity)
				return -ENOTSUP;
		}
		if (!INTEGRITY_tag_size(cd, integrity, cipher_mode)) {
			if (!strcmp(integrity, "none"))
				integrity = NULL;
			else
				return -EINVAL;
		}

	}

	r = device_check_access(cd, crypt_metadata_device(cd), DEV_EXCL);
	if (r < 0) {
		log_err(cd, _("Cannot use device %s which is in use "
			      "(already mapped or mounted).\n"),
			      device_path(crypt_metadata_device(cd)));
		return r;
	}

	if (!(cd->type = strdup(CRYPT_LUKS2)))
		return -ENOMEM;

	if (volume_key)
		cd->volume_key = crypt_alloc_volume_key(volume_key_size,
						      volume_key);
	else
		cd->volume_key = crypt_generate_volume_key(cd, volume_key_size);

	if (!cd->volume_key)
		return -ENOMEM;

	if (params && params->pbkdf)
		r = crypt_set_pbkdf_type(cd, params->pbkdf);
	else if (verify_pbkdf_params(cd, &cd->pbkdf))
		r = init_pbkdf_type(cd, NULL, CRYPT_LUKS2);

	if (r < 0)
		return r;

	if (params && params->data_device) {
		cd->metadata_device = cd->device;
		cd->device = NULL;
		if (device_alloc(&cd->device, params->data_device) < 0)
			return -ENOMEM;
		required_alignment = params->data_alignment * sector_size;
	} else if (params && params->data_alignment) {
		required_alignment = params->data_alignment * sector_size;
	} else
		device_topology_alignment(cd->device,
				       &required_alignment,
				       &alignment_offset, DEFAULT_DISK_ALIGNMENT);

	/* Save cipher and mode, compatibility only. */
	cd->u.luks2.cipher = strdup(cipher);
	cd->u.luks2.cipher_mode = strdup(cipher_mode);
	if (!cd->u.luks2.cipher || !cd->u.luks2.cipher_mode) {
		r = -ENOMEM;
		goto out;
	}

	r = LUKS2_generate_hdr(cd, &cd->u.luks2.hdr, cd->volume_key,
			       cipher, cipher_mode,
			       integrity, uuid,
			       sector_size,
			       required_alignment / sector_size,
			       alignment_offset / sector_size,
			       cd->metadata_device ? 1 : 0);
	if (r < 0)
		goto out;

	if (params && (params->label || params->subsystem)) {
		r = LUKS2_hdr_labels(cd, &cd->u.luks2.hdr,
				     params->label, params->subsystem, 0);
		if (r < 0)
			goto out;
	}

	/* Wipe integrity superblock and create integrity superblock */
	if (crypt_get_integrity_tag_size(cd)) {
		/* FIXME: this should be locked. */
		r = crypt_wipe_device(cd, crypt_metadata_device(cd), CRYPT_WIPE_ZERO,
				      crypt_get_data_offset(cd) * SECTOR_SIZE,
				      8 * SECTOR_SIZE, 8 * SECTOR_SIZE, NULL, NULL);
		if (r < 0) {
			if (r == -EBUSY)
				log_err(cd, _("Cannot format device %s which is still in use.\n"),
					mdata_device_path(cd));
			else if (r == -EACCES) {
				log_err(cd, _("Cannot format device %s, permission denied.\n"),
					mdata_device_path(cd));
				r = -EINVAL;
			} else
				log_err(cd, _("Cannot wipe header on device %s.\n"),
					mdata_device_path(cd));

			goto out;
		}

		r = device_write_lock(cd, crypt_metadata_device(cd));
		if (r) {
			log_err(cd, _("Failed to acquire write lock on device %s.\n"),
				mdata_device_path(cd));
			r = -EINVAL;
			goto out;
		}

		r = INTEGRITY_format(cd, params ? params->integrity_params : NULL, NULL, NULL);
		if (r)
			log_err(cd, _("Cannot format integrity for device %s.\n"),
				mdata_device_path(cd));

		device_write_unlock(crypt_metadata_device(cd));
	}

	if (r < 0)
		goto out;

	r = LUKS2_hdr_write(cd, &cd->u.luks2.hdr);
	if (r < 0) {
		if (r == -EBUSY)
			log_err(cd, _("Cannot format device %s in use.\n"),
				mdata_device_path(cd));
		else if (r == -EACCES) {
			log_err(cd, _("Cannot format device %s, permission denied.\n"),
				mdata_device_path(cd));
			r = -EINVAL;
		} else
			log_err(cd, _("Cannot format device %s\n"),
				mdata_device_path(cd));
	}

out:
	if (r) {
		LUKS2_hdr_free(&cd->u.luks2.hdr);
		free(cd->u.luks2.cipher);
		free(cd->u.luks2.cipher_mode);
		cd->u.luks2.cipher = NULL;
		cd->u.luks2.cipher_mode = NULL;
	}

	return r;
}

static int _crypt_format_loopaes(struct crypt_device *cd,
				 const char *cipher,
				 const char *uuid,
				 size_t volume_key_size,
				 struct crypt_params_loopaes *params)
{
	if (!crypt_metadata_device(cd)) {
		log_err(cd, _("Can't format LOOPAES without device.\n"));
		return -EINVAL;
	}

	if (volume_key_size > 1024) {
		log_err(cd, _("Invalid key size.\n"));
		return -EINVAL;
	}

	if (uuid) {
		log_err(cd, _("UUID is not supported for this crypt type.\n"));
		return -EINVAL;
	}

	if (!(cd->type = strdup(CRYPT_LOOPAES)))
		return -ENOMEM;

	cd->u.loopaes.key_size = volume_key_size;

	cd->u.loopaes.cipher = strdup(cipher ?: DEFAULT_LOOPAES_CIPHER);

	if (params && params->hash)
		cd->u.loopaes.hdr.hash = strdup(params->hash);

	cd->u.loopaes.hdr.offset = params ? params->offset : 0;
	cd->u.loopaes.hdr.skip = params ? params->skip : 0;

	return 0;
}

static int _crypt_format_verity(struct crypt_device *cd,
				 const char *uuid,
				 struct crypt_params_verity *params)
{
	int r = 0, hash_size;
	uint64_t data_device_size, hash_blocks_size;

	if (!crypt_metadata_device(cd)) {
		log_err(cd, _("Can't format VERITY without device.\n"));
		return -EINVAL;
	}

	if (!params || !params->data_device)
		return -EINVAL;

	if (params->hash_type > VERITY_MAX_HASH_TYPE) {
		log_err(cd, _("Unsupported VERITY hash type %d.\n"), params->hash_type);
		return -EINVAL;
	}

	if (VERITY_BLOCK_SIZE_OK(params->data_block_size) ||
	    VERITY_BLOCK_SIZE_OK(params->hash_block_size)) {
		log_err(cd, _("Unsupported VERITY block size.\n"));
		return -EINVAL;
	}

	if (params->hash_area_offset % 512) {
		log_err(cd, _("Unsupported VERITY hash offset.\n"));
		return -EINVAL;
	}

	if (params->fec_area_offset % 512) {
		log_err(cd, _("Unsupported VERITY FEC offset.\n"));
		return -EINVAL;
	}

	if (!(cd->type = strdup(CRYPT_VERITY)))
		return -ENOMEM;

	r = crypt_set_data_device(cd, params->data_device);
	if (r)
		return r;
	if (!params->data_size) {
		r = device_size(cd->device, &data_device_size);
		if (r < 0)
			return r;

		cd->u.verity.hdr.data_size = data_device_size / params->data_block_size;
	} else
		cd->u.verity.hdr.data_size = params->data_size;

	if (device_is_identical(crypt_metadata_device(cd), crypt_data_device(cd)) &&
	   (cd->u.verity.hdr.data_size * params->data_block_size) > params->hash_area_offset) {
		log_err(cd, _("Data area overlaps with hash area.\n"));
		return -EINVAL;
	}

	hash_size = crypt_hash_size(params->hash_name);
	if (hash_size <= 0) {
		log_err(cd, _("Hash algorithm %s not supported.\n"),
			params->hash_name);
		return -EINVAL;
	}
	cd->u.verity.root_hash_size = hash_size;

	if (params->fec_device) {
		r = device_alloc(&cd->u.verity.fec_device, params->fec_device);
		if (r < 0)
			return r;

		hash_blocks_size = VERITY_hash_blocks(cd, params) * params->hash_block_size;
		if (device_is_identical(crypt_metadata_device(cd), cd->u.verity.fec_device) &&
		    (params->hash_area_offset + hash_blocks_size) > params->fec_area_offset) {
			log_err(cd, _("Hash area overlaps with FEC area.\n"));
			return -EINVAL;
		}

		if (device_is_identical(crypt_data_device(cd), cd->u.verity.fec_device) &&
		    (cd->u.verity.hdr.data_size * params->data_block_size) > params->fec_area_offset) {
			log_err(cd, _("Data area overlaps with FEC area.\n"));
			return -EINVAL;
		}
	}

	cd->u.verity.root_hash = malloc(cd->u.verity.root_hash_size);
	if (!cd->u.verity.root_hash)
		return -ENOMEM;

	cd->u.verity.hdr.flags = params->flags;
	if (!(cd->u.verity.hdr.hash_name = strdup(params->hash_name)))
		return -ENOMEM;
	cd->u.verity.hdr.data_device = NULL;
	cd->u.verity.hdr.fec_device = params->fec_device;
	cd->u.verity.hdr.fec_roots = params->fec_roots;
	cd->u.verity.hdr.data_block_size = params->data_block_size;
	cd->u.verity.hdr.hash_block_size = params->hash_block_size;
	cd->u.verity.hdr.hash_area_offset = params->hash_area_offset;
	cd->u.verity.hdr.fec_area_offset = params->fec_area_offset;
	cd->u.verity.hdr.hash_type = params->hash_type;
	cd->u.verity.hdr.flags = params->flags;
	cd->u.verity.hdr.salt_size = params->salt_size;
	if (!(cd->u.verity.hdr.salt = malloc(params->salt_size)))
		return -ENOMEM;

	if (params->salt)
		memcpy(CONST_CAST(char*)cd->u.verity.hdr.salt, params->salt,
		       params->salt_size);
	else
		r = crypt_random_get(cd, CONST_CAST(char*)cd->u.verity.hdr.salt,
				     params->salt_size, CRYPT_RND_SALT);
	if (r)
		return r;

	if (params->flags & CRYPT_VERITY_CREATE_HASH) {
		r = VERITY_create(cd, &cd->u.verity.hdr,
				  cd->u.verity.root_hash, cd->u.verity.root_hash_size);
		if (!r && params->fec_device)
			r = VERITY_FEC_create(cd, &cd->u.verity.hdr, cd->u.verity.fec_device);
		if (r)
			return r;
	}

	if (!(params->flags & CRYPT_VERITY_NO_HEADER)) {
		if (uuid)
			cd->u.verity.uuid = strdup(uuid);
		else {
			r = VERITY_UUID_generate(cd, &cd->u.verity.uuid);
			if (r)
				return r;
		}

		r = VERITY_write_sb(cd, cd->u.verity.hdr.hash_area_offset,
				    cd->u.verity.uuid,
				    &cd->u.verity.hdr);
	}

	return r;
}

static int _crypt_format_integrity(struct crypt_device *cd,
				   const char *uuid,
				   struct crypt_params_integrity *params)
{
	int r;

	if (!params)
		return -EINVAL;

	if (uuid) {
		log_err(cd, _("UUID is not supported for this crypt type.\n"));
		return -EINVAL;
	}

	r = device_check_access(cd, crypt_metadata_device(cd), DEV_EXCL);
	if (r < 0)
		return r;

	/* Wipe first 8 sectors - fs magic numbers etc. */
	r = crypt_wipe_device(cd, crypt_metadata_device(cd), CRYPT_WIPE_ZERO, 0,
			      8 * SECTOR_SIZE, 8 * SECTOR_SIZE, NULL, NULL);
	if (r < 0) {
		log_err(cd, _("Cannot wipe header on device %s.\n"),
			mdata_device_path(cd));
		return r;
	}

	if (!(cd->type = strdup(CRYPT_INTEGRITY)))
		return -ENOMEM;

	if (params->journal_crypt_key) {
		cd->u.integrity.journal_crypt_key =
			crypt_alloc_volume_key(params->journal_crypt_key_size,
					       params->journal_crypt_key);
		if (!cd->u.integrity.journal_crypt_key) {
			crypt_reset_null_type(cd);
			return -ENOMEM;
		}
	}
	if (params->journal_integrity_key) {
		cd->u.integrity.journal_mac_key =
			crypt_alloc_volume_key(params->journal_integrity_key_size,
					       params->journal_integrity_key);
		if (!cd->u.integrity.journal_mac_key) {
			crypt_reset_null_type(cd);
			return -ENOMEM;
		}
	}

	cd->u.integrity.params.journal_size = params->journal_size;
	cd->u.integrity.params.journal_watermark = params->journal_watermark;
	cd->u.integrity.params.journal_commit_time = params->journal_commit_time;
	cd->u.integrity.params.interleave_sectors = params->interleave_sectors;
	cd->u.integrity.params.buffer_sectors = params->buffer_sectors;
	cd->u.integrity.params.sector_size = params->sector_size;
	cd->u.integrity.params.tag_size = params->tag_size;
	if (params->integrity)
		cd->u.integrity.params.integrity = strdup(params->integrity);
	if (params->journal_integrity)
		cd->u.integrity.params.journal_integrity = strdup(params->journal_integrity);
	if (params->journal_crypt)
		cd->u.integrity.params.journal_crypt = strdup(params->journal_crypt);

	r = INTEGRITY_format(cd, params, cd->u.integrity.journal_crypt_key, cd->u.integrity.journal_mac_key);
	if (r)
		log_err(cd, _("Cannot format integrity for device %s.\n"),
			mdata_device_path(cd));

	return r;
}

int crypt_format(struct crypt_device *cd,
	const char *type,
	const char *cipher,
	const char *cipher_mode,
	const char *uuid,
	const char *volume_key,
	size_t volume_key_size,
	void *params)
{
	int r;

	if (!cd || !type)
		return -EINVAL;

	if (cd->type) {
		log_dbg("Context already formatted as %s.", cd->type);
		return -EINVAL;
	}

	log_dbg("Formatting device %s as type %s.", mdata_device_path(cd) ?: "(none)", type);

	crypt_reset_null_type(cd);

	r = init_crypto(cd);
	if (r < 0)
		return r;

	if (isPLAIN(type))
		r = _crypt_format_plain(cd, cipher, cipher_mode,
					uuid, volume_key_size, params);
	else if (isLUKS1(type))
		r = _crypt_format_luks1(cd, cipher, cipher_mode,
					uuid, volume_key, volume_key_size, params);
	else if (isLUKS2(type))
		r = _crypt_format_luks2(cd, cipher, cipher_mode,
					uuid, volume_key, volume_key_size, params);
	else if (isLOOPAES(type))
		r = _crypt_format_loopaes(cd, cipher, uuid, volume_key_size, params);
	else if (isVERITY(type))
		r = _crypt_format_verity(cd, uuid, params);
	else if (isINTEGRITY(type))
		r = _crypt_format_integrity(cd, uuid, params);
	else {
		log_err(cd, _("Unknown crypt device type %s requested.\n"), type);
		r = -EINVAL;
	}

	if (r < 0) {
		crypt_set_null_type(cd);
		crypt_free_volume_key(cd->volume_key);
		cd->volume_key = NULL;
	}

	return r;
}

int crypt_repair(struct crypt_device *cd,
		 const char *requested_type,
		 void *params __attribute__((unused)))
{
	int r;

	if (!cd)
		return -EINVAL;

	log_dbg("Trying to repair %s crypt type from device %s.",
		requested_type ?: "any", mdata_device_path(cd) ?: "(none)");

	if (!crypt_metadata_device(cd))
		return -EINVAL;

	/* FIXME LUKS2 (if so it also must respect LUKS2 requirements) */
	if (requested_type && !isLUKS1(requested_type))
		return -EINVAL;

	/* Load with repair */
	r = _crypt_load_luks(cd, requested_type, 1, 1);
	if (r < 0)
		return r;

	/* cd->type and header must be set in context */
	r = crypt_check_data_device_size(cd);
	if (r < 0)
		crypt_set_null_type(cd);

	return r;
}

static int crypt_get_segment_key_description(struct crypt_device *cd, char **segment_key_desc, int segment)
{
	char *key_desc;
	int r;
	size_t len;

	if (!crypt_get_uuid(cd) || segment > 9 || segment < 0)
		return -EINVAL;

	len = strlen(crypt_get_uuid(cd)) + 14;

	key_desc = malloc(len);
	if (!key_desc)
	       return -ENOMEM;

	r = snprintf(key_desc, len, "%s:%s-%u", "cryptsetup", crypt_get_uuid(cd), segment);
	if (r < 0 || (size_t)r >= len) {
	       free(key_desc);
	       return -EINVAL;
	}

	*segment_key_desc = key_desc;

	return 0;
}

int crypt_resize(struct crypt_device *cd, const char *name, uint64_t new_size)
{
	char *key_desc;
	struct crypt_dm_active_device dmd = {};
	int r;

	/*
	 * FIXME: check context uuid matches the dm-crypt device uuid.
	 * 	  Currently it's possible to resize device (name)
	 * 	  unrelated to device loaded in context.
	 *
	 *	  Also with LUKS2 we must not allow resize when there's
	 *	  explicit size stored in metadata (length != "dynamic")
	 */

	/* Device context type must be initialised */
	if (!cd || !cd->type || !name)
		return -EINVAL;

	log_dbg("Resizing device %s to %" PRIu64 " sectors.", name, new_size);

	r = dm_query_device(cd, name, DM_ACTIVE_DEVICE | DM_ACTIVE_CRYPT_CIPHER |
				  DM_ACTIVE_UUID | DM_ACTIVE_CRYPT_KEYSIZE |
				  DM_ACTIVE_CRYPT_KEY, &dmd);
	if (r < 0) {
		log_err(NULL, _("Device %s is not active.\n"), name);
		return -EINVAL;
	}

	if (!dmd.uuid || dmd.target != DM_CRYPT) {
		r = -EINVAL;
		goto out;
	}

	if ((dmd.flags & CRYPT_ACTIVATE_KEYRING_KEY) && !crypt_key_in_keyring(cd)) {
		r = -EPERM;
		goto out;
	}

	if (crypt_key_in_keyring(cd)) {
		r = crypt_get_segment_key_description(cd, &key_desc, CRYPT_DEFAULT_SEGMENT);
		if (r)
			goto out;

		crypt_volume_key_set_description(dmd.u.crypt.vk, key_desc);
		dmd.flags |= CRYPT_ACTIVATE_KEYRING_KEY;
	}

	if (crypt_loop_device(crypt_get_device_name(cd))) {
		log_dbg("Trying to resize underlying loop device %s.",
			crypt_get_device_name(cd));
		/* Here we always use default size not new_size */
		if (crypt_loop_resize(crypt_get_device_name(cd)))
			log_err(NULL, _("Cannot resize loop device.\n"));
	}

	r = device_block_adjust(cd, dmd.data_device, DEV_OK,
				dmd.u.crypt.offset, &new_size, &dmd.flags);
	if (r)
		goto out;

	if (new_size == dmd.size) {
		log_dbg("Device has already requested size %" PRIu64
			" sectors.", dmd.size);
		r = 0;
	} else {
		dmd.size = new_size;
		if (isTCRYPT(cd->type))
			r = -ENOTSUP;
		else if (isLUKS2(cd->type))
			r = LUKS2_unmet_requirements(cd, &cd->u.luks2.hdr, 0, 0);
		if (!r)
			r = dm_create_device(cd, name, cd->type, &dmd, 1);
	}
out:
	if (dmd.target == DM_CRYPT) {
		crypt_free_volume_key(dmd.u.crypt.vk);
		free(CONST_CAST(void*)dmd.u.crypt.cipher);
		free(CONST_CAST(void*)dmd.u.crypt.integrity);
	}
	device_free(dmd.data_device);
	free(CONST_CAST(void*)dmd.uuid);

	return r;
}

int crypt_set_uuid(struct crypt_device *cd, const char *uuid)
{
	const char *active_uuid;
	int r;

	log_dbg("%s device uuid.", uuid ? "Setting new" : "Refreshing");

	if ((r = onlyLUKS(cd)))
		return r;

	active_uuid = crypt_get_uuid(cd);

	if (uuid && active_uuid && !strncmp(uuid, active_uuid, UUID_STRING_L)) {
		log_dbg("UUID is the same as requested (%s) for device %s.",
			uuid, mdata_device_path(cd));
		return 0;
	}

	if (uuid)
		log_dbg("Requested new UUID change to %s for %s.", uuid, mdata_device_path(cd));
	else
		log_dbg("Requested new UUID refresh for %s.", mdata_device_path(cd));

	if (!crypt_confirm(cd, _("Do you really want to change UUID of device?")))
		return -EPERM;

	if (isLUKS1(cd->type))
		return LUKS_hdr_uuid_set(&cd->u.luks1.hdr, uuid, cd);
	else
		return LUKS2_hdr_uuid(cd, &cd->u.luks2.hdr, uuid);
}

int crypt_set_label(struct crypt_device *cd, const char *label, const char *subsystem)
{
	int r;

	log_dbg("Setting new labels.");

	if ((r = onlyLUKS2(cd)))
		return r;

	return LUKS2_hdr_labels(cd, &cd->u.luks2.hdr, label, subsystem, 1);
}

int crypt_header_backup(struct crypt_device *cd,
			const char *requested_type,
			const char *backup_file)
{
	int r;

	if (requested_type && !isLUKS(requested_type))
		return -EINVAL;

	if (!backup_file)
		return -EINVAL;

	/* Load with repair */
	r = _crypt_load_luks(cd, requested_type, 1, 0);
	if (r < 0)
		return r;

	log_dbg("Requested header backup of device %s (%s) to "
		"file %s.", mdata_device_path(cd), requested_type ?: "any type", backup_file);

	if (isLUKS1(cd->type) && (!requested_type || isLUKS1(requested_type)))
		r = LUKS_hdr_backup(backup_file, cd);
	else if (isLUKS2(cd->type) && (!requested_type || isLUKS2(requested_type)))
		r = LUKS2_hdr_backup(cd, &cd->u.luks2.hdr, backup_file);
	else
		r = -EINVAL;

	return r;
}

int crypt_header_restore(struct crypt_device *cd,
			 const char *requested_type,
			 const char *backup_file)
{
	struct luks_phdr hdr1;
	struct luks2_hdr hdr2;
	int r;

	if (requested_type && !isLUKS(requested_type))
		return -EINVAL;

	if (!cd || (cd->type && !isLUKS(cd->type)) || !backup_file)
		return -EINVAL;

	r = init_crypto(cd);
	if (r < 0)
		return r;

	log_dbg("Requested header restore to device %s (%s) from "
		"file %s.", mdata_device_path(cd), requested_type ?: "any type", backup_file);

	memset(&hdr2, 0, sizeof(hdr2));
	if (!cd->type) {
		if (!requested_type || isLUKS2(requested_type))
			r = LUKS2_hdr_restore(cd, &hdr2, backup_file);
		else
			r = -ENOENT;

		if (r && (!requested_type || isLUKS1(requested_type)))
			r = LUKS_hdr_restore(backup_file, &hdr1, cd);

		LUKS2_hdr_free(&hdr2);
		crypt_memzero(&hdr1, sizeof(hdr1));
		crypt_memzero(&hdr2, sizeof(hdr2));
	} else if (isLUKS2(cd->type) && (!requested_type || isLUKS2(requested_type))) {
		r = LUKS2_hdr_restore(cd, &cd->u.luks2.hdr, backup_file);
		/* FIXME: if (r != 0) context may be lost */
	} else if (isLUKS1(cd->type) && (!requested_type || isLUKS1(requested_type))) {
		r = LUKS_hdr_restore(backup_file, &cd->u.luks1.hdr, cd);
	} else
		r = -EINVAL;

	return r;
}

void crypt_free(struct crypt_device *cd)
{
	if (!cd)
		return;

	log_dbg("Releasing crypt device %s context.", mdata_device_path(cd));

	dm_backend_exit();
	crypt_free_volume_key(cd->volume_key);

	device_free(cd->device);
	device_free(cd->metadata_device);

	free(CONST_CAST(void*)cd->pbkdf.type);
	free(CONST_CAST(void*)cd->pbkdf.hash);

	crypt_free_type(cd);

	/* Some structures can contain keys (TCRYPT), wipe it */
	crypt_memzero(cd, sizeof(*cd));
	free(cd);
}

/* internal only */
int crypt_key_in_keyring(struct crypt_device *cd)
{
	return cd ? cd->key_in_keyring : 0;
}

/* internal only */
void crypt_set_key_in_keyring(struct crypt_device *cd, unsigned key_in_keyring)
{
	if (!cd)
		return;

	cd->key_in_keyring = key_in_keyring;
}

static void crypt_drop_keyring_key(struct crypt_device *cd, const char *active_key_desc)
{
	char *seg_key_desc;

	/* drop key detected in active dm-crypt table */
	if (active_key_desc)
		keyring_revoke_and_unlink_key(active_key_desc);

	if (!crypt_key_in_keyring(cd) ||
	    crypt_get_segment_key_description(cd, &seg_key_desc, CRYPT_DEFAULT_SEGMENT))
		return;

	/* drop segment key */
	if (!keyring_revoke_and_unlink_key(seg_key_desc))
		crypt_set_key_in_keyring(cd, 0);

	free(seg_key_desc);
}

static char *crypt_get_device_key_description(const char *name)
{
	char *tmp = NULL;
	struct crypt_dm_active_device dmd;

	if (dm_query_device(NULL, name, DM_ACTIVE_CRYPT_KEY | DM_ACTIVE_CRYPT_KEYSIZE, &dmd) < 0 || dmd.target != DM_CRYPT)
		return NULL;

	if (dmd.flags & CRYPT_ACTIVATE_KEYRING_KEY)
		tmp = strdup(crypt_volume_key_get_description(dmd.u.crypt.vk));

	crypt_free_volume_key(dmd.u.crypt.vk);

	return tmp;
}

int crypt_suspend(struct crypt_device *cd,
		  const char *name)
{
	char *key_desc;
	crypt_status_info ci;
	int r;

	/* FIXME: check context uuid matches the dm-crypt device uuid (onlyLUKS branching) */

	if (!cd || !name)
		return -EINVAL;

	log_dbg("Suspending volume %s.", name);

	if (cd->type)
		r = onlyLUKS(cd);
	else {
		r = crypt_uuid_type_cmp(cd, CRYPT_LUKS1);
		if (r < 0)
			r = crypt_uuid_type_cmp(cd, CRYPT_LUKS2);
		if (r < 0)
			log_err(cd, _("This operation is supported only for LUKS device.\n"));
	}

	if (r < 0)
		return r;

	ci = crypt_status(NULL, name);
	if (ci < CRYPT_ACTIVE) {
		log_err(cd, _("Volume %s is not active.\n"), name);
		return -EINVAL;
	}

	dm_backend_init();

	r = dm_status_suspended(cd, name);
	if (r < 0)
		goto out;

	if (r) {
		log_err(cd, _("Volume %s is already suspended.\n"), name);
		r = -EINVAL;
		goto out;
	}

	r = dm_suspend_and_wipe_key(cd, name);
	if (r == -ENOTSUP)
		log_err(cd, _("Suspend is not supported for device %s.\n"), name);
	else if (r)
		log_err(cd, _("Error during suspending device %s.\n"), name);

	if (!r) {
		key_desc = crypt_get_device_key_description(name);
		crypt_drop_keyring_key(cd, key_desc);
		free(key_desc);
	}
out:
	dm_backend_exit();
	return r;
}

int crypt_resume_by_passphrase(struct crypt_device *cd,
			       const char *name,
			       int keyslot,
			       const char *passphrase,
			       size_t passphrase_size)
{
	struct volume_key *vk = NULL;
	int r;

	/* FIXME: check context uuid matches the dm-crypt device uuid */

	if (!passphrase || !name)
		return -EINVAL;

	log_dbg("Resuming volume %s.", name);

	if ((r = onlyLUKS(cd)))
		return r;

	r = dm_status_suspended(cd, name);
	if (r < 0)
		return r;

	if (!r) {
		log_err(cd, _("Volume %s is not suspended.\n"), name);
		return -EINVAL;
	}

	if (isLUKS1(cd->type))
		r = LUKS_open_key_with_hdr(keyslot, passphrase, passphrase_size,
					   &cd->u.luks1.hdr, &vk, cd);
	else
		r = LUKS2_keyslot_open(cd, keyslot, CRYPT_DEFAULT_SEGMENT, passphrase, passphrase_size, &vk);

	if  (r < 0)
		goto out;

	keyslot = r;

	if (crypt_use_keyring_for_vk(cd)) {
		r = crypt_volume_key_load_in_keyring(cd, vk);
		if (r < 0)
			goto out;
	}

	r = dm_resume_and_reinstate_key(cd, name, vk);

	if (r == -ENOTSUP)
		log_err(cd, _("Resume is not supported for device %s.\n"), name);
	else if (r)
		log_err(cd, _("Error during resuming device %s.\n"), name);
out:
	crypt_free_volume_key(vk);
	if (r < 0)
		crypt_drop_keyring_key(cd, NULL);

	return r < 0 ? r : keyslot;
}

int crypt_resume_by_keyfile_offset(struct crypt_device *cd,
				   const char *name,
				   int keyslot,
				   const char *keyfile,
				   size_t keyfile_size,
				   size_t keyfile_offset)
{
	struct volume_key *vk = NULL;
	char *passphrase_read = NULL;
	size_t passphrase_size_read;
	int r;

	/* FIXME: check context uuid matches the dm-crypt device uuid */

	if (!name || !keyfile)
		return -EINVAL;

	log_dbg("Resuming volume %s.", name);

	if ((r = onlyLUKS(cd)))
		return r;

	r = dm_status_suspended(cd, name);
	if (r < 0)
		return r;

	if (!r) {
		log_err(cd, _("Volume %s is not suspended.\n"), name);
		return -EINVAL;
	}

	r = crypt_keyfile_read(cd, keyfile,
			       &passphrase_read, &passphrase_size_read,
			       keyfile_offset, keyfile_size, 0);
	if (r < 0)
		goto out;

	if (isLUKS1(cd->type))
		r = LUKS_open_key_with_hdr(keyslot, passphrase_read, passphrase_size_read,
					   &cd->u.luks1.hdr, &vk, cd);
	else
		r = LUKS2_keyslot_open(cd, keyslot, CRYPT_DEFAULT_SEGMENT, passphrase_read, passphrase_size_read, &vk);
	if (r < 0)
		goto out;

	if (crypt_use_keyring_for_vk(cd)) {
		r = crypt_volume_key_load_in_keyring(cd, vk);
		if (r)
			goto out;
	}

	keyslot = r;
	r = dm_resume_and_reinstate_key(cd, name, vk);
	if (r)
		log_err(cd, _("Error during resuming device %s.\n"), name);
out:
	crypt_safe_free(passphrase_read);
	crypt_free_volume_key(vk);
	if (r < 0)
		crypt_drop_keyring_key(cd, NULL);
	return r < 0 ? r : keyslot;
}

int crypt_resume_by_keyfile(struct crypt_device *cd,
			    const char *name,
			    int keyslot,
			    const char *keyfile,
			    size_t keyfile_size)
{
	return crypt_resume_by_keyfile_offset(cd, name, keyslot,
					      keyfile, keyfile_size, 0);
}

/*
 * Keyslot manipulation
 */
int crypt_keyslot_add_by_passphrase(struct crypt_device *cd,
	int keyslot, // -1 any
	const char *passphrase,
	size_t passphrase_size,
	const char *new_passphrase,
	size_t new_passphrase_size)
{
	digests_t digests;
	int r, active_slots;
	struct volume_key *vk = NULL;

	log_dbg("Adding new keyslot, existing passphrase %sprovided,"
		"new passphrase %sprovided.",
		passphrase ? "" : "not ", new_passphrase  ? "" : "not ");

	if ((r = onlyLUKS(cd)))
		return r;

	if (!passphrase || !new_passphrase)
		return -EINVAL;

	r = keyslot_verify_or_find_empty(cd, &keyslot);
	if (r)
		return r;

	if (isLUKS1(cd->type))
		active_slots = LUKS_keyslot_active_count(&cd->u.luks1.hdr);
	else
		active_slots = LUKS2_keyslot_active_count(&cd->u.luks2.hdr, CRYPT_DEFAULT_SEGMENT);
	if (active_slots == 0) {
		/* No slots used, try to use pre-generated key in header */
		if (cd->volume_key) {
			vk = crypt_alloc_volume_key(cd->volume_key->keylength, cd->volume_key->key);
			r = vk ? 0 : -ENOMEM;
		} else {
			log_err(cd, _("Cannot add key slot, all slots disabled and no volume key provided.\n"));
			return -EINVAL;
		}
	} else if (active_slots < 0)
		return -EINVAL;
	else {
		/* Passphrase provided, use it to unlock existing keyslot */
		if (isLUKS1(cd->type))
			r = LUKS_open_key_with_hdr(CRYPT_ANY_SLOT, passphrase,
						   passphrase_size, &cd->u.luks1.hdr, &vk, cd);
		else
			r = LUKS2_keyslot_open(cd, CRYPT_ANY_SLOT, CRYPT_DEFAULT_SEGMENT, passphrase,
						passphrase_size, &vk);
	}

	if (r < 0)
		goto out;

	if (isLUKS1(cd->type))
		r = LUKS_set_key(keyslot, CONST_CAST(char*)new_passphrase,
				 new_passphrase_size, &cd->u.luks1.hdr, vk, cd);
	else {
		r = LUKS2_digests_verify_by_segment(cd, &cd->u.luks2.hdr, CRYPT_DEFAULT_SEGMENT, vk, digests);

		if (r >= 0)
			r = LUKS2_digests_assign(cd, &cd->u.luks2.hdr, keyslot, digests, 1, 0);

		if (r >= 0)
			r = LUKS2_keyslot_store(cd,  &cd->u.luks2.hdr, keyslot,
						CONST_CAST(char*)new_passphrase,
						new_passphrase_size, vk);
	}

	if (r < 0)
		goto out;

	r = 0;
out:
	crypt_free_volume_key(vk);
	if (r < 0) {
		_luks2_reload(cd);
		return r;
	}
	return keyslot;
}

int crypt_keyslot_change_by_passphrase(struct crypt_device *cd,
	int keyslot_old,
	int keyslot_new,
	const char *passphrase,
	size_t passphrase_size,
	const char *new_passphrase,
	size_t new_passphrase_size)
{
	digests_t digests;
	int r;
	struct volume_key *vk = NULL;

	if (!passphrase || !new_passphrase)
		return -EINVAL;

	log_dbg("Changing passphrase from old keyslot %d to new %d.",
		keyslot_old, keyslot_new);

	if ((r = onlyLUKS(cd)))
		return r;

	if (isLUKS1(cd->type))
		r = LUKS_open_key_with_hdr(keyslot_old, passphrase, passphrase_size,
					   &cd->u.luks1.hdr, &vk, cd);
	else if (isLUKS2(cd->type)) {
		r = LUKS2_keyslot_open(cd, keyslot_old, CRYPT_ANY_SEGMENT, passphrase, passphrase_size, &vk);
		/* will fail for keyslots w/o digest. fix if supported in a future */
		if (r >= 0 && LUKS2_digests_by_keyslot(cd, &cd->u.luks2.hdr, r, digests))
			r = -EINVAL;
	} else
		r = -EINVAL;
	if (r < 0)
		goto out;

	if (keyslot_old != CRYPT_ANY_SLOT && keyslot_old != r) {
		log_dbg("Keyslot mismatch.");
		goto out;
	}
	keyslot_old = r;

	if (keyslot_new == CRYPT_ANY_SLOT) {
		if (isLUKS1(cd->type))
			keyslot_new = LUKS_keyslot_find_empty(&cd->u.luks1.hdr);
		else if (isLUKS2(cd->type))
			keyslot_new = LUKS2_keyslot_find_empty(&cd->u.luks2.hdr, "luks2"); // FIXME
		if (keyslot_new < 0)
			keyslot_new = keyslot_old;
	}
	log_dbg("Key change, old slot %d, new slot %d.", keyslot_old, keyslot_new);

	if (isLUKS1(cd->type)) {
		if (keyslot_old == keyslot_new) {
			log_dbg("Key slot %d is going to be overwritten.", keyslot_old);
			(void)crypt_keyslot_destroy(cd, keyslot_old);
		}
		r = LUKS_set_key(keyslot_new, new_passphrase, new_passphrase_size,
				 &cd->u.luks1.hdr, vk, cd);
	} else if (isLUKS2(cd->type)) {
		if (keyslot_old != keyslot_new) {
			r = LUKS2_digests_assign(cd, &cd->u.luks2.hdr, keyslot_new, digests, 1, 0);
			if (r < 0)
				goto out;
		} else {
			log_dbg("Key slot %d is going to be overwritten.", keyslot_old);
			/* FIXME: improve return code so that we can detect area is damaged */
			r = LUKS2_keyslot_wipe(cd, &cd->u.luks2.hdr, keyslot_old, 1);
			if (r) {
				/* (void)crypt_keyslot_destroy(cd, keyslot_old); */
				r = -EINVAL;
				goto out;
			}
		}

		r = LUKS2_keyslot_store(cd,  &cd->u.luks2.hdr,
					keyslot_new, new_passphrase,
					new_passphrase_size, vk);
	} else
		r = -EINVAL;

	if (keyslot_old == keyslot_new) {
		if (r >= 0)
			log_verbose(cd, _("Key slot %d changed.\n"), keyslot_new);
	} else {
		if (r >= 0) {
			log_verbose(cd, _("Replaced with key slot %d.\n"), keyslot_new);
			r = crypt_keyslot_destroy(cd, keyslot_old);
		}
	}
	if (r < 0)
		log_err(cd, _("Failed to swap new key slot.\n"));
out:
	crypt_free_volume_key(vk);
	if (r < 0) {
		_luks2_reload(cd);
		return r;
	}
	return keyslot_new;
}

int crypt_keyslot_add_by_keyfile_offset(struct crypt_device *cd,
	int keyslot,
	const char *keyfile,
	size_t keyfile_size,
	size_t keyfile_offset,
	const char *new_keyfile,
	size_t new_keyfile_size,
	size_t new_keyfile_offset)
{
	digests_t digests;
	int r, active_slots;
	size_t passwordLen, new_passwordLen;
	char *password = NULL, *new_password = NULL;
	struct volume_key *vk = NULL;

	if (!keyfile || !new_keyfile)
		return -EINVAL;

	log_dbg("Adding new keyslot, existing keyfile %s, new keyfile %s.",
		keyfile, new_keyfile);

	if ((r = onlyLUKS(cd)))
		return r;

	r = keyslot_verify_or_find_empty(cd, &keyslot);
	if (r)
		return r;

	if (isLUKS1(cd->type))
		active_slots = LUKS_keyslot_active_count(&cd->u.luks1.hdr);
	else
		active_slots = LUKS2_keyslot_active_count(&cd->u.luks2.hdr, CRYPT_DEFAULT_SEGMENT);
	if (active_slots == 0) {
		/* No slots used, try to use pre-generated key in header */
		if (cd->volume_key) {
			vk = crypt_alloc_volume_key(cd->volume_key->keylength, cd->volume_key->key);
			r = vk ? 0 : -ENOMEM;
		} else {
			log_err(cd, _("Cannot add key slot, all slots disabled and no volume key provided.\n"));
			return -EINVAL;
		}
	} else {
		r = crypt_keyfile_read(cd, keyfile,
				       &password, &passwordLen,
				       keyfile_offset, keyfile_size, 0);
		if (r < 0)
			goto out;

		if (isLUKS1(cd->type))
			r = LUKS_open_key_with_hdr(CRYPT_ANY_SLOT, password, passwordLen,
						   &cd->u.luks1.hdr, &vk, cd);
		else
			r = LUKS2_keyslot_open(cd, CRYPT_ANY_SLOT, CRYPT_DEFAULT_SEGMENT, password, passwordLen, &vk);
	}

	if (r < 0)
		goto out;

	r = crypt_keyfile_read(cd, new_keyfile,
			       &new_password, &new_passwordLen,
			       new_keyfile_offset, new_keyfile_size, 0);
	if (r < 0)
		goto out;

	if (isLUKS1(cd->type))
		r = LUKS_set_key(keyslot, new_password, new_passwordLen,
				 &cd->u.luks1.hdr, vk, cd);
	else {
		r = LUKS2_digests_verify_by_segment(cd, &cd->u.luks2.hdr, CRYPT_DEFAULT_SEGMENT, vk, digests);

		if (r >= 0)
			r = LUKS2_digests_assign(cd, &cd->u.luks2.hdr, keyslot, digests, 1, 0);

		if (r >= 0)
			r = LUKS2_keyslot_store(cd,  &cd->u.luks2.hdr, keyslot,
						new_password, new_passwordLen, vk);
	}
out:
	crypt_safe_free(password);
	crypt_safe_free(new_password);
	crypt_free_volume_key(vk);
	if (r < 0) {
		_luks2_reload(cd);
		return r;
	}
	return keyslot;
}

int crypt_keyslot_add_by_keyfile(struct crypt_device *cd,
	int keyslot,
	const char *keyfile,
	size_t keyfile_size,
	const char *new_keyfile,
	size_t new_keyfile_size)
{
	return crypt_keyslot_add_by_keyfile_offset(cd, keyslot,
				keyfile, keyfile_size, 0,
				new_keyfile, new_keyfile_size, 0);
}

int crypt_keyslot_add_by_volume_key(struct crypt_device *cd,
	int keyslot,
	const char *volume_key,
	size_t volume_key_size,
	const char *passphrase,
	size_t passphrase_size)
{
	struct volume_key *vk = NULL;
	int r;

	if (!passphrase)
		return -EINVAL;

	log_dbg("Adding new keyslot %d using volume key.", keyslot);

	if ((r = onlyLUKS(cd)))
		return r;

	if (isLUKS2(cd->type))
		return crypt_keyslot_add_by_key(cd, keyslot,
				volume_key, volume_key_size, passphrase,
				passphrase_size, 0);

	r = keyslot_verify_or_find_empty(cd, &keyslot);
	if (r < 0)
		return r;

	if (volume_key)
		vk = crypt_alloc_volume_key(volume_key_size, volume_key);
	else if (cd->volume_key)
		vk = crypt_alloc_volume_key(cd->volume_key->keylength, cd->volume_key->key);

	if (!vk)
		return -ENOMEM;

	r = LUKS_verify_volume_key(&cd->u.luks1.hdr, vk);
	if (r < 0)
		log_err(cd, _("Volume key does not match the volume.\n"));
	else
		r = LUKS_set_key(keyslot, passphrase, passphrase_size,
			&cd->u.luks1.hdr, vk, cd);

	crypt_free_volume_key(vk);
	return (r < 0) ? r : keyslot;
}

int crypt_keyslot_destroy(struct crypt_device *cd, int keyslot)
{
	crypt_keyslot_info ki;
	int r;

	log_dbg("Destroying keyslot %d.", keyslot);

	if ((r = _onlyLUKS(cd, CRYPT_CD_UNRESTRICTED)))
		return r;

	ki = crypt_keyslot_status(cd, keyslot);
	if (ki == CRYPT_SLOT_INVALID) {
		log_err(cd, _("Key slot %d is invalid.\n"), keyslot);
		return -EINVAL;
	}

	if (isLUKS1(cd->type)) {
		if (ki == CRYPT_SLOT_INACTIVE) {
			log_err(cd, _("Key slot %d is not used.\n"), keyslot);
			return -EINVAL;
		}
		return LUKS_del_key(keyslot, &cd->u.luks1.hdr, cd);
	}

	return LUKS2_keyslot_wipe(cd, &cd->u.luks2.hdr, keyslot, 0);
}

int crypt_volume_key_load_in_keyring(struct crypt_device *cd, struct volume_key *vk)
{
	char *seg_key_desc = NULL;
	int r;

	if (!vk)
		return -EINVAL;

	r = crypt_get_segment_key_description(cd, &seg_key_desc, CRYPT_DEFAULT_SEGMENT);
	if (!r)
		r = keyring_add_key_in_thread_keyring(seg_key_desc, vk->key, vk->keylength);

	if (r) {
		free(seg_key_desc);
		log_err(cd, _("Failed to load key in kernel keyring.\n"));
	} else {
		crypt_volume_key_set_description(vk, seg_key_desc);
		crypt_set_key_in_keyring(cd, 1);
	}

	return r;
}

/*
 * Activation/deactivation of a device
 */
static int _activate_by_passphrase(struct crypt_device *cd,
	const char *name,
	int keyslot,
	const char *passphrase,
	size_t passphrase_size,
	uint32_t flags)
{
	int r;
	struct volume_key *vk = NULL;

	/* plain, use hashed passphrase */
	if (isPLAIN(cd->type)) {
		if (!name)
			return -EINVAL;

		r = process_key(cd, cd->u.plain.hdr.hash,
				cd->u.plain.key_size,
				passphrase, passphrase_size, &vk);
		if (r < 0)
			goto out;

		r = PLAIN_activate(cd, name, vk, cd->u.plain.hdr.size, flags);
		keyslot = 0;
	} else if (isLUKS1(cd->type)) {
		r = LUKS_open_key_with_hdr(keyslot, passphrase,
					   passphrase_size, &cd->u.luks1.hdr, &vk, cd);
		if (r >= 0) {
			keyslot = r;
			if (name)
				r = LUKS1_activate(cd, name, vk, flags);
		}
	} else if (isLUKS2(cd->type)) {
		r = LUKS2_keyslot_open(cd, keyslot,
				       name ? CRYPT_DEFAULT_SEGMENT : CRYPT_ANY_SEGMENT,
				       passphrase, passphrase_size, &vk);
		if (r >= 0) {
			keyslot = r;

			if ((name || (flags & CRYPT_ACTIVATE_KEYRING_KEY)) && crypt_use_keyring_for_vk(cd)) {
				if (crypt_volume_key_load_in_keyring(cd, vk))
					goto out;
				flags |= CRYPT_ACTIVATE_KEYRING_KEY;
			}

			if (name)
				r = LUKS2_activate(cd, name, vk, flags);
		}
	} else
		r = -EINVAL;
out:
	crypt_free_volume_key(vk);

	if (r < 0)
		crypt_drop_keyring_key(cd, NULL);

	return r < 0 ? r : keyslot;
}


// activation/deactivation of device mapping
int crypt_activate_by_passphrase(struct crypt_device *cd,
	const char *name,
	int keyslot,
	const char *passphrase,
	size_t passphrase_size,
	uint32_t flags)
{
	crypt_status_info ci;

	if (!cd || !passphrase)
		return -EINVAL;

	log_dbg("%s volume %s [keyslot %d] using passphrase.",
		name ? "Activating" : "Checking", name ?: "passphrase",
		keyslot);

	if (name) {
		ci = crypt_status(NULL, name);
		if (ci == CRYPT_INVALID)
			return -EINVAL;
		else if (ci >= CRYPT_ACTIVE) {
			log_err(cd, _("Device %s already exists.\n"), name);
			return -EEXIST;
		}
	}

	return _activate_by_passphrase(cd, name, keyslot, passphrase, passphrase_size, flags);
}

int crypt_activate_by_keyfile_offset(struct crypt_device *cd,
	const char *name,
	int keyslot,
	const char *keyfile,
	size_t keyfile_size,
	size_t keyfile_offset,
	uint32_t flags)
{
	crypt_status_info ci;
	struct volume_key *vk = NULL;
	char *passphrase_read = NULL;
	size_t passphrase_size_read;
	unsigned int key_count = 0;
	int r;

	if (!cd || !keyfile)
		return -EINVAL;

	log_dbg("%s volume %s [keyslot %d] using keyfile %s.",
		name ? "Activating" : "Checking", name ?: "passphrase", keyslot, keyfile);

	if (name) {
		ci = crypt_status(NULL, name);
		if (ci == CRYPT_INVALID) {
			log_err(cd, _("Cannot use device %s, name is invalid or still in use.\n"), name);
			return -EINVAL;
		} else if (ci >= CRYPT_ACTIVE) {
			log_err(cd, _("Device %s already exists.\n"), name);
			return -EEXIST;
		}
	}

	if (isPLAIN(cd->type)) {
		if (!name)
			return -EINVAL;

		r = crypt_keyfile_read(cd, keyfile,
				       &passphrase_read, &passphrase_size_read,
				       keyfile_offset, keyfile_size, 0);
		if (r < 0)
			goto out;

		r = process_key(cd, cd->u.plain.hdr.hash,
				cd->u.plain.key_size,
				passphrase_read, passphrase_size_read, &vk);
		if (r < 0)
			goto out;

		r = PLAIN_activate(cd, name, vk, cd->u.plain.hdr.size, flags);
	} else if (isLUKS1(cd->type)) {
		r = crypt_keyfile_read(cd, keyfile,
				       &passphrase_read, &passphrase_size_read,
				       keyfile_offset, keyfile_size, 0);
		if (r < 0)
			goto out;
		r = LUKS_open_key_with_hdr(keyslot, passphrase_read,
					   passphrase_size_read, &cd->u.luks1.hdr, &vk, cd);
		if (r < 0)
			goto out;
		keyslot = r;

		if (name) {
			r = LUKS1_activate(cd, name, vk, flags);
			if (r < 0)
				goto out;
		}
		r = keyslot;
	} else if (isLUKS2(cd->type)) {
		r = crypt_keyfile_read(cd, keyfile,
				       &passphrase_read, &passphrase_size_read,
				       keyfile_offset, keyfile_size, 0);
		if (r < 0)
			goto out;

		r = LUKS2_keyslot_open(cd, keyslot, CRYPT_DEFAULT_SEGMENT, passphrase_read,
					passphrase_size_read,  &vk);
		if (r < 0)
			goto out;
		keyslot = r;

		if ((name || (flags & CRYPT_ACTIVATE_KEYRING_KEY)) && crypt_use_keyring_for_vk(cd)) {
			if (crypt_volume_key_load_in_keyring(cd, vk))
				goto out;
			flags |= CRYPT_ACTIVATE_KEYRING_KEY;
		}

		if (name) {
			r = LUKS2_activate(cd, name, vk, flags);
			if (r < 0)
				goto out;
		}
		r = keyslot;
	} else if (isLOOPAES(cd->type)) {
		r = crypt_keyfile_read(cd, keyfile,
				       &passphrase_read, &passphrase_size_read,
				       keyfile_offset, keyfile_size, 0);
		if (r < 0)
			goto out;
		r = LOOPAES_parse_keyfile(cd, &vk, cd->u.loopaes.hdr.hash, &key_count,
					  passphrase_read, passphrase_size_read);
		if (r < 0)
			goto out;
		if (name)
			r = LOOPAES_activate(cd, name, cd->u.loopaes.cipher,
					     key_count, vk, flags);
	} else
		r = -EINVAL;

out:
	crypt_safe_free(passphrase_read);
	crypt_free_volume_key(vk);

	if (r < 0)
		crypt_drop_keyring_key(cd, NULL);

	return r;
}

int crypt_activate_by_keyfile(struct crypt_device *cd,
	const char *name,
	int keyslot,
	const char *keyfile,
	size_t keyfile_size,
	uint32_t flags)
{
	return crypt_activate_by_keyfile_offset(cd, name, keyslot, keyfile,
						keyfile_size, 0, flags);
}

int crypt_activate_by_volume_key(struct crypt_device *cd,
	const char *name,
	const char *volume_key,
	size_t volume_key_size,
	uint32_t flags)
{
	crypt_status_info ci;
	struct volume_key *vk = NULL;
	int r = -EINVAL;

	if (!cd)
		return -EINVAL;

	log_dbg("%s volume %s by volume key.", name ? "Activating" : "Checking",
		name ?: "");

	if (name) {
		ci = crypt_status(NULL, name);
		if (ci == CRYPT_INVALID) {
			log_err(cd, _("Cannot use device %s, name is invalid or still in use.\n"), name);
			return -EINVAL;
		} else if (ci >= CRYPT_ACTIVE) {
			log_err(cd, _("Device %s already exists.\n"), name);
			return -EEXIST;
		}
	}

	/* use key directly, no hash */
	if (isPLAIN(cd->type)) {
		if (!name)
			return -EINVAL;

		if (!volume_key || !volume_key_size || volume_key_size != cd->u.plain.key_size) {
			log_err(cd, _("Incorrect volume key specified for plain device.\n"));
			return -EINVAL;
		}

		vk = crypt_alloc_volume_key(volume_key_size, volume_key);
		if (!vk)
			return -ENOMEM;

		r = PLAIN_activate(cd, name, vk, cd->u.plain.hdr.size, flags);
	} else if (isLUKS1(cd->type)) {
		/* If key is not provided, try to use internal key */
		if (!volume_key) {
			if (!cd->volume_key) {
				log_err(cd, _("Volume key does not match the volume.\n"));
				return -EINVAL;
			}
			volume_key_size = cd->volume_key->keylength;
			volume_key = cd->volume_key->key;
		}

		vk = crypt_alloc_volume_key(volume_key_size, volume_key);
		if (!vk)
			return -ENOMEM;
		r = LUKS_verify_volume_key(&cd->u.luks1.hdr, vk);

		if (r == -EPERM)
			log_err(cd, _("Volume key does not match the volume.\n"));

		if (!r && name)
			r = LUKS1_activate(cd, name, vk, flags);
	} else if (isLUKS2(cd->type)) {
		/* If key is not provided, try to use internal key */
		if (!volume_key) {
			if (!cd->volume_key) {
				log_err(cd, _("Volume key does not match the volume.\n"));
				return -EINVAL;
			}
			volume_key_size = cd->volume_key->keylength;
			volume_key = cd->volume_key->key;
		}

		vk = crypt_alloc_volume_key(volume_key_size, volume_key);
		if (!vk)
			return -ENOMEM;

		r = LUKS2_digests_verify_by_segment(cd, &cd->u.luks2.hdr, CRYPT_DEFAULT_SEGMENT, vk, NULL);
		if (r == -EPERM || r == -ENOENT)
			log_err(cd, _("Volume key does not match the volume.\n"));

		if (!r && (name || (flags & CRYPT_ACTIVATE_KEYRING_KEY)) && crypt_use_keyring_for_vk(cd))
			if (!(r = crypt_volume_key_load_in_keyring(cd, vk)))
				flags |= CRYPT_ACTIVATE_KEYRING_KEY;

		if (!r && name)
			r = LUKS2_activate(cd, name, vk, flags);
	} else if (isVERITY(cd->type)) {
		/* volume_key == root hash */
		if (!volume_key || !volume_key_size) {
			log_err(cd, _("Incorrect root hash specified for verity device.\n"));
			return -EINVAL;
		}

<<<<<<< HEAD
		r = VERITY_activate(cd, name, volume_key, volume_key_size,
=======
		r = VERITY_activate(cd, name, volume_key, volume_key_size, cd->u.verity.fec_device,
>>>>>>> 9843014d
				    &cd->u.verity.hdr, flags|CRYPT_ACTIVATE_READONLY);

		if (r == -EPERM) {
			free(cd->u.verity.root_hash);
			cd->u.verity.root_hash = NULL;
		} if (!r) {
			cd->u.verity.root_hash_size = volume_key_size;
			if (!cd->u.verity.root_hash)
				cd->u.verity.root_hash = malloc(volume_key_size);
			if (cd->u.verity.root_hash)
				memcpy(cd->u.verity.root_hash, volume_key, volume_key_size);
		}
	} else if (isTCRYPT(cd->type)) {
		if (!name)
			return 0;
		r = TCRYPT_activate(cd, name, &cd->u.tcrypt.hdr,
				    &cd->u.tcrypt.params, flags);
	} else if (isINTEGRITY(cd->type)) {
		if (!name)
			return 0;
		if (volume_key) {
			vk = crypt_alloc_volume_key(volume_key_size, volume_key);
			if (!vk)
				return -ENOMEM;
		}
		r = INTEGRITY_activate(cd, name, &cd->u.integrity.params, vk,
				       cd->u.integrity.journal_crypt_key,
				       cd->u.integrity.journal_mac_key, flags);
	} else
		log_err(cd, _("Device type is not properly initialised.\n"));

	crypt_free_volume_key(vk);

	if (r < 0)
		crypt_drop_keyring_key(cd, NULL);

	return r;
}

int crypt_deactivate_by_name(struct crypt_device *cd, const char *name, uint32_t flags)
{
	char *key_desc;
	struct crypt_device *fake_cd = NULL;
	const char *namei = NULL;
	struct crypt_dm_active_device dmd = {};
	int r;

	if (!name)
		return -EINVAL;

	log_dbg("Deactivating volume %s.", name);

	if (!cd) {
		r = crypt_init_by_name(&fake_cd, name);
		if (r < 0)
			return r;
		cd = fake_cd;
	}

	switch (crypt_status(cd, name)) {
		case CRYPT_ACTIVE:
		case CRYPT_BUSY:
			key_desc = crypt_get_device_key_description(name);

			if (crypt_get_integrity_tag_size(cd)) {
				r = dm_query_device(cd, name, DM_ACTIVE_DEVICE, &dmd);
				if (r >= 0)
					namei = device_dm_name(dmd.data_device);
			}

			if (isTCRYPT(cd->type))
				r = TCRYPT_deactivate(cd, name, flags);
			else
				r = dm_remove_device(cd, name, flags);
			if (r < 0 && crypt_status(cd, name) == CRYPT_BUSY) {
				log_err(cd, _("Device %s is still in use.\n"), name);
				r = -EBUSY;
			} else if (namei) {
				log_dbg("Deactivating integrity device %s.", namei);
				r = dm_remove_device(cd, namei, 0);
			}
			if (!r)
				crypt_drop_keyring_key(cd, key_desc);
			free(key_desc);
			break;
		case CRYPT_INACTIVE:
			log_err(cd, _("Device %s is not active.\n"), name);
			r = -ENODEV;
			break;
		default:
			log_err(cd, _("Invalid device %s.\n"), name);
			r = -EINVAL;
	}

	device_free(dmd.data_device);
	crypt_free(fake_cd);

	return r;
}

int crypt_deactivate(struct crypt_device *cd, const char *name)
{
	return crypt_deactivate_by_name(cd, name, 0);
}

int crypt_get_active_device(struct crypt_device *cd, const char *name,
			    struct crypt_active_device *cad)
{
	struct crypt_dm_active_device dmd;
	int r;

	if (!cd || !name || !cad)
		return -EINVAL;

	r = dm_query_device(cd, name, 0, &dmd);
	if (r < 0)
		return r;

	if (dmd.target != DM_CRYPT &&
	    dmd.target != DM_VERITY &&
	    dmd.target != DM_INTEGRITY)
		return -ENOTSUP;

	if (cd && isTCRYPT(cd->type)) {
		cad->offset	= TCRYPT_get_data_offset(cd, &cd->u.tcrypt.hdr, &cd->u.tcrypt.params);
		cad->iv_offset	= TCRYPT_get_iv_offset(cd, &cd->u.tcrypt.hdr, &cd->u.tcrypt.params);
	} else if (dmd.target == DM_CRYPT) {
		cad->offset	= dmd.u.crypt.offset;
		cad->iv_offset	= dmd.u.crypt.iv_offset;
	}
	cad->size	= dmd.size;
	cad->flags	= dmd.flags;

	return 0;
}

/*
 * Volume key handling
 */
int crypt_volume_key_get(struct crypt_device *cd,
	int keyslot,
	char *volume_key,
	size_t *volume_key_size,
	const char *passphrase,
	size_t passphrase_size)
{
	struct volume_key *vk = NULL;
	unsigned key_len;
	int r = -EINVAL;

	if (crypt_fips_mode()) {
		log_err(cd, _("Function not available in FIPS mode.\n"));
		return -EACCES;
	}

	if (!cd || !volume_key || !volume_key_size || (!isTCRYPT(cd->type) && !passphrase))
		return -EINVAL;

	key_len = crypt_get_volume_key_size(cd);
	if (key_len > *volume_key_size) {
		log_err(cd, _("Volume key buffer too small.\n"));
		return -ENOMEM;
	}

	if (isPLAIN(cd->type) && cd->u.plain.hdr.hash) {
		r = process_key(cd, cd->u.plain.hdr.hash, key_len,
				passphrase, passphrase_size, &vk);
		if (r < 0)
			log_err(cd, _("Cannot retrieve volume key for plain device.\n"));
	} else if (isLUKS1(cd->type)) {
		r = LUKS_open_key_with_hdr(keyslot, passphrase,
					passphrase_size, &cd->u.luks1.hdr, &vk, cd);
	} else if (isLUKS2(cd->type)) {
		r = LUKS2_keyslot_open(cd, keyslot, CRYPT_DEFAULT_SEGMENT, passphrase,
					passphrase_size, &vk);
	} else if (isTCRYPT(cd->type)) {
		r = TCRYPT_get_volume_key(cd, &cd->u.tcrypt.hdr, &cd->u.tcrypt.params, &vk);
	} else
		log_err(cd, _("This operation is not supported for %s crypt device.\n"), cd->type ?: "(none)");

	if (r >= 0) {
		memcpy(volume_key, vk->key, vk->keylength);
		*volume_key_size = vk->keylength;
	}

	crypt_free_volume_key(vk);
	return r;
}

int crypt_volume_key_verify(struct crypt_device *cd,
	const char *volume_key,
	size_t volume_key_size)
{
	struct volume_key *vk;
	int r;

	if ((r = _onlyLUKS(cd, CRYPT_CD_UNRESTRICTED)))
		return r;

	vk = crypt_alloc_volume_key(volume_key_size, volume_key);
	if (!vk)
		return -ENOMEM;

	if (isLUKS1(cd->type))
		r = LUKS_verify_volume_key(&cd->u.luks1.hdr, vk);
	else if (isLUKS2(cd->type))
		r = LUKS2_digests_verify_by_segment(cd, &cd->u.luks2.hdr, CRYPT_DEFAULT_SEGMENT, vk, NULL);

	if (r == -EPERM)
		log_err(cd, _("Volume key does not match the volume.\n"));

	crypt_free_volume_key(vk);

	return r;
}

<<<<<<< HEAD
void crypt_set_timeout(struct crypt_device *cd, uint64_t timeout_sec)
{
	log_dbg("Timeout set to %" PRIu64 " miliseconds.", timeout_sec);
	cd->timeout = timeout_sec;
}

void crypt_set_password_retry(struct crypt_device *cd, int tries)
{
	log_dbg("Password retry count set to %d.", tries);
	cd->tries = tries;
}

void crypt_set_iteration_time(struct crypt_device *cd, uint64_t iteration_time_ms)
{
	log_dbg("Iteration time set to %" PRIu64 " milliseconds.", iteration_time_ms);
	cd->iteration_time = iteration_time_ms;
}
void crypt_set_iterarion_time(struct crypt_device *cd, uint64_t iteration_time_ms)
{
	crypt_set_iteration_time(cd, iteration_time_ms);
}

void crypt_set_password_verify(struct crypt_device *cd, int password_verify)
{
	log_dbg("Password verification %s.", password_verify ? "enabled" : "disabled");
	cd->password_verify = password_verify ? 1 : 0;
}

=======
/*
 * RNG and memory locking
 */
>>>>>>> 9843014d
void crypt_set_rng_type(struct crypt_device *cd, int rng_type)
{
	if (!cd)
		return;

	switch (rng_type) {
	case CRYPT_RNG_URANDOM:
	case CRYPT_RNG_RANDOM:
		log_dbg("RNG set to %d (%s).", rng_type, rng_type ? "random" : "urandom");
		cd->rng_type = rng_type;
	}
}

int crypt_get_rng_type(struct crypt_device *cd)
{
	if (!cd)
		return -EINVAL;

	return cd->rng_type;
}

int crypt_memory_lock(struct crypt_device *cd, int lock)
{
	return lock ? crypt_memlock_inc(cd) : crypt_memlock_dec(cd);
}

/*
 * Reporting
 */
crypt_status_info crypt_status(struct crypt_device *cd, const char *name)
{
	int r;

	if (!name)
		return CRYPT_INVALID;

	if (!cd)
		dm_backend_init();

	r = dm_status_device(cd, name);

	if (!cd)
		dm_backend_exit();

	if (r < 0 && r != -ENODEV)
		return CRYPT_INVALID;

	if (r == 0)
		return CRYPT_ACTIVE;

	if (r > 0)
		return CRYPT_BUSY;

	return CRYPT_INACTIVE;
}

static void hexprint(struct crypt_device *cd, const char *d, int n, const char *sep)
{
	int i;
	for(i = 0; i < n; i++)
		log_std(cd, "%02hhx%s", (const char)d[i], sep);
}

static int _luks_dump(struct crypt_device *cd)
{
	int i;

	log_std(cd, "LUKS header information for %s\n\n", mdata_device_path(cd));
	log_std(cd, "Version:       \t%" PRIu16 "\n", cd->u.luks1.hdr.version);
	log_std(cd, "Cipher name:   \t%s\n", cd->u.luks1.hdr.cipherName);
	log_std(cd, "Cipher mode:   \t%s\n", cd->u.luks1.hdr.cipherMode);
	log_std(cd, "Hash spec:     \t%s\n", cd->u.luks1.hdr.hashSpec);
	log_std(cd, "Payload offset:\t%" PRIu32 "\n", cd->u.luks1.hdr.payloadOffset);
	log_std(cd, "MK bits:       \t%" PRIu32 "\n", cd->u.luks1.hdr.keyBytes * 8);
	log_std(cd, "MK digest:     \t");
	hexprint(cd, cd->u.luks1.hdr.mkDigest, LUKS_DIGESTSIZE, " ");
	log_std(cd, "\n");
	log_std(cd, "MK salt:       \t");
	hexprint(cd, cd->u.luks1.hdr.mkDigestSalt, LUKS_SALTSIZE/2, " ");
	log_std(cd, "\n               \t");
	hexprint(cd, cd->u.luks1.hdr.mkDigestSalt+LUKS_SALTSIZE/2, LUKS_SALTSIZE/2, " ");
	log_std(cd, "\n");
	log_std(cd, "MK iterations: \t%" PRIu32 "\n", cd->u.luks1.hdr.mkDigestIterations);
	log_std(cd, "UUID:          \t%s\n\n", cd->u.luks1.hdr.uuid);
	for(i = 0; i < LUKS_NUMKEYS; i++) {
		if(cd->u.luks1.hdr.keyblock[i].active == LUKS_KEY_ENABLED) {
			log_std(cd, "Key Slot %d: ENABLED\n",i);
			log_std(cd, "\tIterations:         \t%" PRIu32 "\n",
				cd->u.luks1.hdr.keyblock[i].passwordIterations);
			log_std(cd, "\tSalt:               \t");
			hexprint(cd, cd->u.luks1.hdr.keyblock[i].passwordSalt,
				 LUKS_SALTSIZE/2, " ");
			log_std(cd, "\n\t                      \t");
			hexprint(cd, cd->u.luks1.hdr.keyblock[i].passwordSalt +
				 LUKS_SALTSIZE/2, LUKS_SALTSIZE/2, " ");
			log_std(cd, "\n");

			log_std(cd, "\tKey material offset:\t%" PRIu32 "\n",
				cd->u.luks1.hdr.keyblock[i].keyMaterialOffset);
			log_std(cd, "\tAF stripes:            \t%" PRIu32 "\n",
				cd->u.luks1.hdr.keyblock[i].stripes);
		}
		else
			log_std(cd, "Key Slot %d: DISABLED\n", i);
	}
	return 0;
}

static int _verity_dump(struct crypt_device *cd)
{
	log_std(cd, "VERITY header information for %s\n", mdata_device_path(cd));
	log_std(cd, "UUID:            \t%s\n", cd->u.verity.uuid ?: "");
	log_std(cd, "Hash type:       \t%u\n", cd->u.verity.hdr.hash_type);
	log_std(cd, "Data blocks:     \t%" PRIu64 "\n", cd->u.verity.hdr.data_size);
	log_std(cd, "Data block size: \t%u\n", cd->u.verity.hdr.data_block_size);
	log_std(cd, "Hash block size: \t%u\n", cd->u.verity.hdr.hash_block_size);
	log_std(cd, "Hash algorithm:  \t%s\n", cd->u.verity.hdr.hash_name);
	log_std(cd, "Salt:            \t");
	if (cd->u.verity.hdr.salt_size)
		hexprint(cd, cd->u.verity.hdr.salt, cd->u.verity.hdr.salt_size, "");
	else
		log_std(cd, "-");
	log_std(cd, "\n");
	if (cd->u.verity.root_hash) {
		log_std(cd, "Root hash:      \t");
		hexprint(cd, cd->u.verity.root_hash, cd->u.verity.root_hash_size, "");
		log_std(cd, "\n");
	}
	return 0;
}

int crypt_dump(struct crypt_device *cd)
{
	if (!cd)
		return -EINVAL;
	if (isLUKS1(cd->type))
		return _luks_dump(cd);
	else if (isLUKS2(cd->type))
		return LUKS2_hdr_dump(cd, &cd->u.luks2.hdr);
	else if (isVERITY(cd->type))
		return _verity_dump(cd);
	else if (isTCRYPT(cd->type))
		return TCRYPT_dump(cd, &cd->u.tcrypt.hdr, &cd->u.tcrypt.params);
	else if (isINTEGRITY(cd->type))
		return INTEGRITY_dump(cd, crypt_data_device(cd), 0);

	log_err(cd, _("Dump operation is not supported for this device type.\n"));
	return -EINVAL;
}

const char *crypt_get_cipher(struct crypt_device *cd)
{
	if (!cd)
		return NULL;

	if (isPLAIN(cd->type))
		return cd->u.plain.cipher;

	if (isLUKS1(cd->type))
		return cd->u.luks1.hdr.cipherName;

	if (isLUKS2(cd->type))
		return cd->u.luks2.cipher;

	if (isLOOPAES(cd->type))
		return cd->u.loopaes.cipher;

	if (isTCRYPT(cd->type))
		return cd->u.tcrypt.params.cipher;

	if (!cd->type && !_init_by_name_crypt_none(cd))
		return cd->u.none.cipher;

	return NULL;
}

const char *crypt_get_cipher_mode(struct crypt_device *cd)
{
	if (!cd)
		return NULL;

	if (isPLAIN(cd->type))
		return cd->u.plain.cipher_mode;

	if (isLUKS1(cd->type))
		return cd->u.luks1.hdr.cipherMode;

	if (isLUKS2(cd->type))
		return cd->u.luks2.cipher_mode;

	if (isLOOPAES(cd->type))
		return cd->u.loopaes.cipher_mode;

	if (isTCRYPT(cd->type))
		return cd->u.tcrypt.params.mode;

	if (!cd->type && !_init_by_name_crypt_none(cd))
		return cd->u.none.cipher_mode;

	return NULL;
}

/* INTERNAL only */
const char *crypt_get_integrity(struct crypt_device *cd)
{
	if (isINTEGRITY(cd->type))
		return cd->u.integrity.params.integrity;

	if (isLUKS2(cd->type))
		return LUKS2_get_integrity(&cd->u.luks2.hdr, CRYPT_DEFAULT_SEGMENT);

	return NULL;
}

/* INTERNAL only */
int crypt_get_integrity_key_size(struct crypt_device *cd)
{
	if (isINTEGRITY(cd->type))
		return INTEGRITY_key_size(cd);

	if (isLUKS2(cd->type))
		return INTEGRITY_key_size(cd);

	return 0;
}

/* INTERNAL only */
int crypt_get_integrity_tag_size(struct crypt_device *cd)
{
	if (isINTEGRITY(cd->type))
		return cd->u.integrity.params.tag_size;

	if (isLUKS2(cd->type))
		return INTEGRITY_tag_size(cd, crypt_get_integrity(cd),
					  crypt_get_cipher_mode(cd));
	return 0;
}

int crypt_get_sector_size(struct crypt_device *cd)
{
	if (!cd)
		return SECTOR_SIZE;

	if (isPLAIN(cd->type))
		return cd->u.plain.hdr.sector_size;

	if (isINTEGRITY(cd->type))
		return cd->u.integrity.params.sector_size;

	if (isLUKS2(cd->type))
		return LUKS2_get_sector_size(&cd->u.luks2.hdr);

	return SECTOR_SIZE;
}

const char *crypt_get_uuid(struct crypt_device *cd)
{
	if (!cd)
		return NULL;

	if (isLUKS1(cd->type))
		return cd->u.luks1.hdr.uuid;

	if (isLUKS2(cd->type))
		return cd->u.luks2.hdr.uuid;

	if (isVERITY(cd->type))
		return cd->u.verity.uuid;

	return NULL;
}

const char *crypt_get_device_name(struct crypt_device *cd)
{
	const char *path;

	if (!cd)
		return NULL;

	path = device_block_path(cd->device);
	if (!path)
		path = device_path(cd->device);

	return path;
}

int crypt_get_volume_key_size(struct crypt_device *cd)
{
	if (!cd)
		return 0;

	if (isPLAIN(cd->type))
		return cd->u.plain.key_size;

	if (isLUKS1(cd->type))
		return cd->u.luks1.hdr.keyBytes;

	if (isLUKS2(cd->type))
		return LUKS2_get_volume_key_size(&cd->u.luks2.hdr, CRYPT_DEFAULT_SEGMENT);

	if (isLOOPAES(cd->type))
		return cd->u.loopaes.key_size;

	if (isVERITY(cd->type))
		return cd->u.verity.root_hash_size;

	if (isTCRYPT(cd->type))
		return cd->u.tcrypt.params.key_size;

	if (!cd->type && !_init_by_name_crypt_none(cd))
		return cd->u.none.key_size;

	return 0;
}

uint64_t crypt_get_data_offset(struct crypt_device *cd)
{
	if (!cd)
		return 0;

	if (isPLAIN(cd->type))
		return cd->u.plain.hdr.offset;

	if (isLUKS1(cd->type))
		return cd->u.luks1.hdr.payloadOffset;

	if (isLUKS2(cd->type))
		return LUKS2_get_data_offset(&cd->u.luks2.hdr);

	if (isLOOPAES(cd->type))
		return cd->u.loopaes.hdr.offset;

	if (isTCRYPT(cd->type))
		return TCRYPT_get_data_offset(cd, &cd->u.tcrypt.hdr, &cd->u.tcrypt.params);

	return 0;
}

uint64_t crypt_get_iv_offset(struct crypt_device *cd)
{
	if (!cd)
		return 0;

	if (isPLAIN(cd->type))
		return cd->u.plain.hdr.skip;

	if (isLOOPAES(cd->type))
		return cd->u.loopaes.hdr.skip;

	if (isTCRYPT(cd->type))
		return TCRYPT_get_iv_offset(cd, &cd->u.tcrypt.hdr, &cd->u.tcrypt.params);

	return 0;
}

crypt_keyslot_info crypt_keyslot_status(struct crypt_device *cd, int keyslot)
{
	if (_onlyLUKS(cd, CRYPT_CD_QUIET | CRYPT_CD_UNRESTRICTED) < 0)
		return CRYPT_SLOT_INVALID;

	if (isLUKS1(cd->type))
		return LUKS_keyslot_info(&cd->u.luks1.hdr, keyslot);
	else if(isLUKS2(cd->type))
		return LUKS2_keyslot_info(&cd->u.luks2.hdr, keyslot);

	return CRYPT_SLOT_INVALID;
}

int crypt_keyslot_max(const char *type)
{
	if (type && isLUKS1(type))
		return LUKS_NUMKEYS;

	if (type && isLUKS2(type))
		return LUKS2_KEYSLOTS_MAX;

	return -EINVAL;
}

int crypt_keyslot_area(struct crypt_device *cd,
	int keyslot,
	uint64_t *offset,
	uint64_t *length)
{
	if (_onlyLUKS(cd, CRYPT_CD_QUIET | CRYPT_CD_UNRESTRICTED) || !offset || !length)
		return -EINVAL;

	if (isLUKS2(cd->type))
		return LUKS2_keyslot_area(&cd->u.luks2.hdr, keyslot, offset, length);

	return LUKS_keyslot_area(&cd->u.luks1.hdr, keyslot, offset, length);
}

crypt_keyslot_priority crypt_keyslot_get_priority(struct crypt_device *cd, int keyslot)
{
	if (_onlyLUKS(cd, CRYPT_CD_QUIET | CRYPT_CD_UNRESTRICTED))
		return CRYPT_SLOT_PRIORITY_INVALID;

	if (keyslot < 0 || keyslot >= crypt_keyslot_max(cd->type))
		return CRYPT_SLOT_PRIORITY_INVALID;

	if (isLUKS2(cd->type))
		return LUKS2_keyslot_priority_get(cd, &cd->u.luks2.hdr, keyslot);

	return CRYPT_SLOT_PRIORITY_NORMAL;
}

int crypt_keyslot_set_priority(struct crypt_device *cd, int keyslot, crypt_keyslot_priority priority)
{
	int r;

	log_dbg("Setting keyslot %d to priority %d.", keyslot, priority);

	if (priority == CRYPT_SLOT_PRIORITY_INVALID)
		return -EINVAL;

	if (keyslot < 0 || keyslot >= crypt_keyslot_max(cd->type))
		return -EINVAL;

	if ((r = onlyLUKS2(cd)))
		return r;

	return LUKS2_keyslot_priority_set(cd, &cd->u.luks2.hdr, keyslot, priority, 1);
}

const char *crypt_get_type(struct crypt_device *cd)
{
	return cd ? cd->type : NULL;
}

int crypt_get_verity_info(struct crypt_device *cd,
	struct crypt_params_verity *vp)
{
	if (!cd || !isVERITY(cd->type) || !vp)
		return -EINVAL;

	vp->data_device = device_path(cd->device);
	vp->hash_device = mdata_device_path(cd);
	vp->fec_device  = device_path(cd->u.verity.fec_device);
	vp->fec_area_offset = cd->u.verity.hdr.fec_area_offset;
	vp->fec_roots = cd->u.verity.hdr.fec_roots;
	vp->hash_name = cd->u.verity.hdr.hash_name;
	vp->salt = cd->u.verity.hdr.salt;
	vp->salt_size = cd->u.verity.hdr.salt_size;
	vp->data_block_size = cd->u.verity.hdr.data_block_size;
	vp->hash_block_size = cd->u.verity.hdr.hash_block_size;
	vp->data_size = cd->u.verity.hdr.data_size;
	vp->hash_area_offset = cd->u.verity.hdr.hash_area_offset;
	vp->hash_type = cd->u.verity.hdr.hash_type;
	vp->flags = cd->u.verity.hdr.flags & CRYPT_VERITY_NO_HEADER;
	return 0;
}

int crypt_get_integrity_info(struct crypt_device *cd,
	struct crypt_params_integrity *ip)
{
	if (!cd || !ip)
		return -EINVAL;

	if (isINTEGRITY(cd->type)) {
		ip->journal_size = cd->u.integrity.params.journal_size;
		ip->journal_watermark = cd->u.integrity.params.journal_watermark;
		ip->journal_commit_time = cd->u.integrity.params.journal_commit_time;
		ip->interleave_sectors = cd->u.integrity.params.interleave_sectors;
		ip->tag_size = cd->u.integrity.params.tag_size;
		ip->sector_size = cd->u.integrity.params.sector_size;
		ip->buffer_sectors = cd->u.integrity.params.buffer_sectors;

		ip->integrity = cd->u.integrity.params.integrity;
		ip->integrity_key_size = crypt_get_integrity_key_size(cd);

		ip->journal_integrity = cd->u.integrity.params.journal_integrity;
		ip->journal_integrity_key_size = cd->u.integrity.params.journal_integrity_key_size;
		ip->journal_integrity_key = NULL;

		ip->journal_crypt = cd->u.integrity.params.journal_crypt;
		ip->journal_crypt_key_size = cd->u.integrity.params.journal_crypt_key_size;
		ip->journal_crypt_key = NULL;
		return 0;
	} else if (isLUKS2(cd->type)) {
		ip->journal_size = 0; // FIXME
		ip->journal_watermark = 0; // FIXME
		ip->journal_commit_time = 0; // FIXME
		ip->interleave_sectors = 0; // FIXME
		ip->sector_size = crypt_get_sector_size(cd);
		ip->buffer_sectors = 0; // FIXME

		ip->integrity = LUKS2_get_integrity(&cd->u.luks2.hdr, CRYPT_DEFAULT_SEGMENT);
		ip->integrity_key_size = crypt_get_integrity_key_size(cd);
		ip->tag_size = INTEGRITY_tag_size(cd, ip->integrity, crypt_get_cipher_mode(cd));

		ip->journal_integrity = NULL;
		ip->journal_integrity_key_size = 0;
		ip->journal_integrity_key = NULL;

		ip->journal_crypt = NULL;
		ip->journal_crypt_key_size = 0;
		ip->journal_crypt_key = NULL;
		return 0;
	}

	return -ENOTSUP;
}

int crypt_convert(struct crypt_device *cd,
		  const char *type,
		  void *params)
{
	struct luks_phdr hdr1;
	struct luks2_hdr hdr2;
	int r;

	if (!type)
		return -EINVAL;

	log_dbg("Converting LUKS device to type %s", type);

	if ((r = onlyLUKS(cd)))
		return r;

	if (isLUKS1(cd->type) && isLUKS2(type))
		r = LUKS2_luks1_to_luks2(cd, &cd->u.luks1.hdr, &hdr2);
	else if (isLUKS2(cd->type) && isLUKS1(type))
		r = LUKS2_luks2_to_luks1(cd, &cd->u.luks2.hdr, &hdr1);
	else
		return -EINVAL;

	if (r < 0) {
		/* in-memory header may be invalid after failed conversion */
		_luks2_reload(cd);
		if (r == -EBUSY)
			log_err(cd, _("Cannot convert device %s which is still in use.\n"), mdata_device_path(cd));
		return r;
	}

	crypt_free_type(cd);

	return crypt_load(cd, type, params);
}

/* Internall access function to header pointer */
void *crypt_get_hdr(struct crypt_device *cd, const char *type)
{
	/* If requested type differs, ignore it */
	if (strcmp(cd->type, type))
		return NULL;

	if (isPLAIN(cd->type))
		return &cd->u.plain;

	if (isLUKS1(cd->type))
		return &cd->u.luks1.hdr;

	if (isLUKS2(cd->type))
		return &cd->u.luks2.hdr;

	if (isLOOPAES(cd->type))
		return &cd->u.loopaes;

	if (isVERITY(cd->type))
		return &cd->u.verity;

	if (isTCRYPT(cd->type))
		return &cd->u.tcrypt;

	return NULL;
}

static int kernel_keyring_support(void)
{
	static unsigned _checked = 0;

	if (!_checked) {
		_kernel_keyring_supported = keyring_check();
		_checked = 1;
	}

	return _kernel_keyring_supported;
}

int crypt_use_keyring_for_vk(const struct crypt_device *cd)
{
	uint32_t dmc_flags;

	/* dm backend must be initialised */
	if (!cd || !isLUKS2(cd->type))
		return 0;

	if (!_vk_via_keyring || !kernel_keyring_support())
		return 0;

	if (dm_flags(DM_CRYPT, &dmc_flags))
		return 1;

	return (dmc_flags & DM_KERNEL_KEYRING_SUPPORTED);
}

/*
 * Token handling
 */
int crypt_activate_by_token(struct crypt_device *cd,
	const char *name, int token, void *usrptr, uint32_t flags)
{
	int r;

	log_dbg("%s volume %s using token %d.",
		name ? "Activating" : "Checking", name ?: "passphrase", token);

	if ((r = _onlyLUKS2(cd, CRYPT_CD_QUIET | CRYPT_CD_UNRESTRICTED)))
		return r;

	if (token == CRYPT_ANY_TOKEN)
		r = LUKS2_token_open_and_activate_any(cd, &cd->u.luks2.hdr, name, flags);
	else
		r = LUKS2_token_open_and_activate(cd, &cd->u.luks2.hdr, token, name, flags, usrptr);

	if (r < 0)
		crypt_drop_keyring_key(cd, NULL);

	return r;
}

int crypt_token_json_get(struct crypt_device *cd, int token, const char **json)
{
	int r;

	if (!json)
		return -EINVAL;

	log_dbg("Requesting JSON for token %d.", token);

	if ((r = _onlyLUKS2(cd, CRYPT_CD_UNRESTRICTED)))
		return r;

	return LUKS2_token_json_get(cd, &cd->u.luks2.hdr, token, json) ?: token;
}

int crypt_token_json_set(struct crypt_device *cd, int token, const char *json)
{
	int r;

	log_dbg("Updating JSON for token %d.", token);

	if ((r = onlyLUKS2(cd)))
		return r;

	return LUKS2_token_create(cd, &cd->u.luks2.hdr, token, json, 1);
}

crypt_token_info crypt_token_status(struct crypt_device *cd, int token, const char **type)
{
	if (_onlyLUKS2(cd, CRYPT_CD_QUIET | CRYPT_CD_UNRESTRICTED))
		return CRYPT_TOKEN_INVALID;

	return LUKS2_token_status(cd, &cd->u.luks2.hdr, token, type);
}

int crypt_token_luks2_keyring_get(struct crypt_device *cd,
	int token,
	struct crypt_token_params_luks2_keyring *params)
{
	crypt_token_info token_info;
	const char *type;
	int r;

	if (!params)
		return -EINVAL;

	log_dbg("Requesting LUKS2 keyring token %d.", token);

	if ((r = _onlyLUKS2(cd, CRYPT_CD_UNRESTRICTED)))
		return r;

	token_info = LUKS2_token_status(cd, &cd->u.luks2.hdr, token, &type);
	switch (token_info) {
	case CRYPT_TOKEN_INVALID:
		log_dbg("Token %d is invalid.", token);
		return -EINVAL;
	case CRYPT_TOKEN_INACTIVE:
		log_dbg("Token %d is inactive.", token);
		return -EINVAL;
	case CRYPT_TOKEN_INTERNAL:
		if (!strcmp(type, LUKS2_TOKEN_KEYRING))
			break;
		/* Fall through */
	case CRYPT_TOKEN_INTERNAL_UNKNOWN:
	case CRYPT_TOKEN_EXTERNAL:
	case CRYPT_TOKEN_EXTERNAL_UNKNOWN:
		log_dbg("Token %d has unexpected type %s.", token, type);
		return -EINVAL;
	}

	return LUKS2_builtin_token_get(cd, &cd->u.luks2.hdr, token, LUKS2_TOKEN_KEYRING, params);
}

int crypt_token_luks2_keyring_set(struct crypt_device *cd,
	int token,
	const struct crypt_token_params_luks2_keyring *params)
{
	int r;

	if (!params)
		return -EINVAL;

	log_dbg("Creating new LUKS2 keyring token (%d).", token);

	if ((r = onlyLUKS2(cd)))
		return r;

	return LUKS2_builtin_token_create(cd, &cd->u.luks2.hdr, token, LUKS2_TOKEN_KEYRING, params, 1);
}

int crypt_token_assign_keyslot(struct crypt_device *cd, int token, int keyslot)
{
	int r;

	if ((r = onlyLUKS2(cd)))
		return r;

	return LUKS2_token_assign(cd, &cd->u.luks2.hdr, keyslot, token, 1, 1);
}

int crypt_token_unassign_keyslot(struct crypt_device *cd, int token, int keyslot)
{
	int r;

	if ((r = onlyLUKS2(cd)))
		return r;

	return LUKS2_token_assign(cd, &cd->u.luks2.hdr, keyslot, token, 0, 1);
}

/* Internal only */
int crypt_metadata_locking_enabled(void)
{
	return _metadata_locking;
}

int crypt_metadata_locking(struct crypt_device *cd, int enable)
{
	if (enable && !_metadata_locking)
		return -EPERM;

	_metadata_locking = enable ? 1 : 0;
	return 0;
}

int crypt_volume_key_keyring(struct crypt_device *cd, int enable)
{
	_vk_via_keyring = enable ? 1 : 0;
	return 0;
}

int crypt_activate_by_keyring(struct crypt_device *cd,
			      const char *name,
			      const char *key_description,
			      int keyslot,
			      uint32_t flags)
{
	char *passphrase;
	size_t passphrase_size;
	crypt_status_info ci;
	int r;

	if (!cd || !key_description)
		return -EINVAL;

	log_dbg("%s volume %s [keyslot %d] using passphrase in keyring key %s.",
		name ? "Activating" : "Checking", name ?: "passphrase", keyslot, key_description);

	if (!kernel_keyring_support()) {
		log_err(cd, _("Kernel keyring is not supported by the kernel.\n"));
		return -EINVAL;
	}

	if (name) {
		ci = crypt_status(NULL, name);
		if (ci == CRYPT_INVALID)
			return -EINVAL;
		else if (ci >= CRYPT_ACTIVE) {
			log_err(cd, _("Device %s already exists.\n"), name);
			return -EEXIST;
		}
	}

	if (keyring_get_passphrase(key_description, &passphrase, &passphrase_size)) {
		log_err(cd, _("Failed to read passphrase from keyring key %s"), key_description);
		return -EINVAL;
	}

	r = _activate_by_passphrase(cd, name, keyslot, passphrase, passphrase_size, flags);

	crypt_memzero(passphrase, passphrase_size);
	free(passphrase);

	return r;
}

int crypt_persistent_flags_set(struct crypt_device *cd, crypt_flags_type type, uint32_t flags)
{
	int r;

	if ((r = onlyLUKS2(cd)))
		return r;

	if (type == CRYPT_FLAGS_ACTIVATION)
		return LUKS2_config_set_flags(cd, &cd->u.luks2.hdr, flags);

	if (type == CRYPT_FLAGS_REQUIREMENTS)
		return LUKS2_config_set_requirements(cd, &cd->u.luks2.hdr, flags);

	return -EINVAL;
}

int crypt_persistent_flags_get(struct crypt_device *cd, crypt_flags_type type, uint32_t *flags)
{
	int r;

	if (!flags)
		return -EINVAL;

	if ((r = _onlyLUKS2(cd, CRYPT_CD_UNRESTRICTED)))
		return r;

	if (type == CRYPT_FLAGS_ACTIVATION)
		return LUKS2_config_get_flags(cd, &cd->u.luks2.hdr, flags);

	if (type == CRYPT_FLAGS_REQUIREMENTS)
		return LUKS2_config_get_requirements(cd, &cd->u.luks2.hdr, flags);

	return -EINVAL;
}

int crypt_keyslot_add_by_key(struct crypt_device *cd,
	int keyslot,
	const char *volume_key,
	size_t volume_key_size,
	const char *passphrase,
	size_t passphrase_size,
	uint32_t flags)
{
	int r;
	digests_t digests = { -1, -1 };
	struct volume_key *vk = NULL;

	if (!passphrase)
		return -EINVAL;

	log_dbg("Adding new keyslot %d with volume key %sassigned to a crypt segment.",
		keyslot, flags & CRYPT_VOLUME_KEY_NO_SEGMENT ? "un" : "");

	if ((r = onlyLUKS2(cd)))
		return r;

	r = keyslot_verify_or_find_empty(cd, &keyslot);
	if (r < 0)
		return r;

	if (volume_key)
		vk = crypt_alloc_volume_key(volume_key_size, volume_key);
	else if (cd->volume_key)
		vk = crypt_alloc_volume_key(cd->volume_key->keylength, cd->volume_key->key);
	else if (flags & CRYPT_VOLUME_KEY_NO_SEGMENT)
		vk = crypt_generate_volume_key(cd, volume_key_size);

	if (!vk)
		return -ENOMEM;

	/* no segment means we're going to store key without assigned segment (unused in dm-crypt) */
	if (flags & CRYPT_VOLUME_KEY_NO_SEGMENT)
		r = digests[0] = LUKS2_digest_create(cd, "pbkdf2", &cd->u.luks2.hdr, vk);
	else
		r = LUKS2_digests_verify_by_segment(cd, &cd->u.luks2.hdr, CRYPT_DEFAULT_SEGMENT, vk, digests);

	if (r < 0) {
		log_err(cd, _("Volume key does not match the volume.\n"));
		goto out;
	}

	r = LUKS2_digests_assign(cd, &cd->u.luks2.hdr, keyslot, digests, 1, 0);
	if (r < 0) {
		log_err(cd, _("Failed to assign keyslot %d to digests.\n"), keyslot);
		goto out;
	}

	r = LUKS2_keyslot_store(cd,  &cd->u.luks2.hdr, keyslot,
				passphrase, passphrase_size, vk);
out:
	crypt_free_volume_key(vk);
	if (r < 0) {
		_luks2_reload(cd);
		return r;
	}
	return keyslot;
}

static void __attribute__((destructor)) libcryptsetup_exit(void)
{
	crypt_backend_destroy();
}<|MERGE_RESOLUTION|>--- conflicted
+++ resolved
@@ -568,12 +568,6 @@
 
 	dm_backend_init();
 
-<<<<<<< HEAD
-	h->iteration_time = DEFAULT_LUKS1_ITER_TIME;
-	h->password_verify = 0;
-	h->tries = 3;
-=======
->>>>>>> 9843014d
 	h->rng_type = crypt_random_default_key_rng();
 
 	*cd = h;
@@ -3160,11 +3154,7 @@
 			return -EINVAL;
 		}
 
-<<<<<<< HEAD
-		r = VERITY_activate(cd, name, volume_key, volume_key_size,
-=======
 		r = VERITY_activate(cd, name, volume_key, volume_key_size, cd->u.verity.fec_device,
->>>>>>> 9843014d
 				    &cd->u.verity.hdr, flags|CRYPT_ACTIVATE_READONLY);
 
 		if (r == -EPERM) {
@@ -3381,40 +3371,9 @@
 	return r;
 }
 
-<<<<<<< HEAD
-void crypt_set_timeout(struct crypt_device *cd, uint64_t timeout_sec)
-{
-	log_dbg("Timeout set to %" PRIu64 " miliseconds.", timeout_sec);
-	cd->timeout = timeout_sec;
-}
-
-void crypt_set_password_retry(struct crypt_device *cd, int tries)
-{
-	log_dbg("Password retry count set to %d.", tries);
-	cd->tries = tries;
-}
-
-void crypt_set_iteration_time(struct crypt_device *cd, uint64_t iteration_time_ms)
-{
-	log_dbg("Iteration time set to %" PRIu64 " milliseconds.", iteration_time_ms);
-	cd->iteration_time = iteration_time_ms;
-}
-void crypt_set_iterarion_time(struct crypt_device *cd, uint64_t iteration_time_ms)
-{
-	crypt_set_iteration_time(cd, iteration_time_ms);
-}
-
-void crypt_set_password_verify(struct crypt_device *cd, int password_verify)
-{
-	log_dbg("Password verification %s.", password_verify ? "enabled" : "disabled");
-	cd->password_verify = password_verify ? 1 : 0;
-}
-
-=======
 /*
  * RNG and memory locking
  */
->>>>>>> 9843014d
 void crypt_set_rng_type(struct crypt_device *cd, int rng_type)
 {
 	if (!cd)
