--- conflicted
+++ resolved
@@ -304,8 +304,6 @@
 		log_std("  hash offset: %" PRIu64 " sectors\n",
 			vp.hash_area_offset * vp.hash_block_size / 512);
 
-<<<<<<< HEAD
-=======
 		if (vp.fec_device) {
 			log_std("  FEC device:  %s\n", vp.fec_device);
 			if (crypt_loop_device(vp.fec_device)) {
@@ -317,7 +315,6 @@
 				vp.fec_area_offset * vp.hash_block_size / 512);
 			log_std("  FEC roots:   %u\n", vp.fec_roots);
 		}
->>>>>>> 9843014d
 		if (cad.flags & (CRYPT_ACTIVATE_IGNORE_CORRUPTION|
 				 CRYPT_ACTIVATE_RESTART_ON_CORRUPTION|
 				 CRYPT_ACTIVATE_IGNORE_ZERO_BLOCKS))
@@ -545,15 +542,9 @@
 		      poptGetInvocationName(popt_context));
 	}
 
-<<<<<<< HEAD
-	if ((opt_ignore_corruption || opt_restart_on_corruption || opt_ignore_zero_blocks) && strcmp(aname, "create"))
-		usage(popt_context, EXIT_FAILURE,
-		_("Option --ignore-corruption, --restart-on-corruption or --ignore-zero-blocks is allowed only for create operation.\n"),
-=======
 	if ((opt_ignore_corruption || opt_restart_on_corruption || opt_ignore_zero_blocks) && strcmp(aname, "open"))
 		usage(popt_context, EXIT_FAILURE,
 		_("Option --ignore-corruption, --restart-on-corruption or --ignore-zero-blocks is allowed only for open operation.\n"),
->>>>>>> 9843014d
 		poptGetInvocationName(popt_context));
 
 	if (opt_ignore_corruption && opt_restart_on_corruption)
